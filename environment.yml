--- conflicted
+++ resolved
@@ -12,16 +12,9 @@
   - numpy ~= 1.16
   - pandas ~= 1.2
   - python ~= 3.8
-<<<<<<< HEAD
   - scikit-learn = 0.24.*
   - scipy ~= 1.6
   - sklearndf ~= 1.2
-  - typing_inspect ~= 0.7
-=======
-  - scikit-learn ~= 0.23.1
-  - scipy = 1.5.*
-  - sklearndf ~= 1.1
->>>>>>> 5dd20d93
   # build/test
   - black = 20.8b1
   - conda-build ~= 3.20
