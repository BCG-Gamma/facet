--- conflicted
+++ resolved
@@ -1,21 +1,12 @@
 trigger:
-<<<<<<< HEAD
-  - master
   - 1.1.x
-
-pr:
-  - master
-  - 1.1.x
-=======
-  - develop
   - dev/*
   - release/*
 
 pr:
-  - develop
+  - 1.1.x
   - dev/*
   - release/*
->>>>>>> aaab98f8
 
 # set the build name
 name: $[ variables['branchName'] ]
