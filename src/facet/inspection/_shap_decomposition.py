"""
Decomposition of SHAP contribution scores (i.e, SHAP importance) of all possible parings
of features into additive components for synergy, redundancy, and independence.
"""
import logging
from typing import *
from typing import Optional

import numpy as np
import pandas as pd

from facet.inspection._shap import ShapCalculator, ShapInteractionValuesCalculator
from pytools.api import AllTracker
from pytools.fit import FittableMixin

log = logging.getLogger(__name__)

__all__ = ["ShapValueDecomposer", "ShapInteractionValueDecomposer"]

#: if ``True``, optimize numpy arrays to ensure pairwise partial summation.
#: But given that we will add floats of the same order of magnitude and only up
#: to a few thousand of them in the base case, the loss of accuracy with regular
#: (sequential) summation will be negligible in practice
_PAIRWISE_PARTIAL_SUMMATION = False

#
# Type variables
#

T = TypeVar("T")

#
# Ensure all symbols introduced below are included in __all__
#

__tracker = AllTracker(globals())


#
# Class definitions
#


class ShapValueDecomposer(FittableMixin[ShapCalculator]):
    """
    Decomposes SHAP vectors (i.e., SHAP contribution) of all possible parings
    of features into additive components for association and independence.
    SHAP contribution scores are calculated as the standard deviation of the individual
    interactions per observation. Using this metric, rather than the mean of absolute
    interactions, allows us to calculate the decomposition without ever constructing
    the decompositions of the actual SHAP vectors across observations.
    """

    def __init__(self) -> None:
        super().__init__()
        self.index_: Optional[pd.Index] = None
        self.columns_: Optional[pd.Index] = None
        self.association_rel_: Optional[np.ndarray] = None

    @property
    def is_fitted(self) -> bool:
        """[inherit docstring from parent class]"""
        return self.index_ is not None

    is_fitted.__doc__ = FittableMixin.is_fitted.__doc__

    def fit(self: T, shap_calculator: ShapCalculator, **fit_params) -> T:
        """
        Calculate the SHAP decomposition for the shap values produced by the
        given SHAP calculator.
        :param shap_calculator: the fitted calculator from which to get the shap values
        """

        self: ShapValueDecomposer  # support type hinting in PyCharm

        try:
            if len(fit_params) > 0:
                raise ValueError(
                    f'unsupported fit parameters: {", ".join(fit_params.values())}'
                )

            self._fit(shap_calculator=shap_calculator)

            self.index_ = shap_calculator.feature_index_
            self.columns_ = shap_calculator.shap_columns

        except Exception:
            # reset fit in case we get an exception along the way
            self._reset_fit()
            raise

        return self

    @property
    def association(self) -> pd.DataFrame:
        """
        The matrix of relative association for all feature pairs.

        Values range between 0.0 (fully independent contributions) and 1.0
        (fully associated contributions).

        Raises an error if this SHAP value decomposer has not been fitted.
        """
        self._ensure_fitted()
        return self._to_frame(self.association_rel_)

    def _fit(self, shap_calculator: ShapCalculator) -> None:
        #
        # basic definitions
        #

<<<<<<< HEAD
        shap_values = shap_calculator.get_shap_values(consolidate="mean")
        n_outputs = len(shap_calculator.output_names_)
        n_features = len(shap_calculator.feature_index_)
        n_observations = len(shap_values)
=======
        shap_values: pd.DataFrame = shap_calculator.get_shap_values(consolidate=None)
        n_outputs: int = len(shap_calculator.output_names_)
        n_features: int = len(shap_calculator.feature_index_)
        n_observations: int = len(shap_values)

        # weights
        # shape: (n_observations)
        # return a 1d array of weights that aligns with the observations axis of the
        # SHAP values tensor (axis 1)
        weight: Optional[np.ndarray]

        _weight_sr = shap_calculator.sample_.weight
        if _weight_sr is not None:
            weight = _weight_sr.loc[shap_values.index.get_level_values(1)].values
        else:
            weight = None
>>>>>>> 0e22c7c4

        # p[i] = p_i
        # shape: (n_outputs, n_features, n_observations)
        # the vector of shap values for every output and feature
        p_i = _ensure_last_axis_is_fast(
            np.transpose(
                shap_values.values.reshape((n_observations, n_outputs, n_features)),
                axes=(1, 2, 0),
            )
        )

        #
        # SHAP association: ass[i, j]
        #

        # covariance matrix of shap vectors
        # shape: (n_outputs, n_features, n_features)
        cov_p_i_p_j = _cov(p_i, weight)
        cov_p_i_p_j_2x = 2 * cov_p_i_p_j

        # variance of shap vectors
        var_p_i = np.diagonal(cov_p_i_p_j, axis1=1, axis2=2)
        var_p_i_plus_var_p_j = var_p_i[:, :, np.newaxis] + var_p_i[:, np.newaxis, :]

        # std(p[i] + p[j])
        # shape: (n_outputs, n_features)
        # variances of SHAP vectors minus total synergy
        # or, the length of the sum of vectors p[i] and p[j]
        # this quantifies the joint contributions of features i and j
        # we also need this as part of the formula to calculate ass_ij (see below)
        std_p_i_plus_p_j = _sqrt(var_p_i_plus_var_p_j + cov_p_i_p_j_2x)

        # std(p[i] - p[j])
        # shape: (n_outputs, n_features)
        # the length of the difference of vectors p[i] and p[j]
        # we need this as part of the formula to calculate ass_ij (see below)
        std_p_i_minus_p_j = _sqrt(var_p_i_plus_var_p_j - cov_p_i_p_j_2x)

        # 2 * std(ass[i, j]) = 2 * std(ass[j, i])
        # shape: (n_outputs, n_features, n_features)
        # twice the standard deviation (= length) of the redundancy vector;
        # this is the total contribution made by p[i] and p[j] where both features
        # independently use redundant information
        std_ass_ij_2x = std_p_i_plus_p_j - std_p_i_minus_p_j

        # SHAP association
        # shape: (n_outputs, n_features, n_features)
        association_ij = np.abs(std_ass_ij_2x)

        # we should have the right shape for all resulting matrices
        assert association_ij.shape == (n_outputs, n_features, n_features)

        with np.errstate(divide="ignore", invalid="ignore"):
            self.association_rel_ = _fill_nans(
                _ensure_diagonality(association_ij / std_p_i_plus_p_j)
            )

    def _reset_fit(self) -> None:
        # revert status of this object to not fitted
        self.index_ = self.columns_ = None
        self.association_rel_ = None

    def _to_frame(self, matrix: np.ndarray) -> pd.DataFrame:
        # takes an array of shape (n_outputs, n_features, n_features) and transforms it
        # into a data frame of shape (n_features, n_outputs * n_features)
        index = self.index_
        columns = self.columns_
        return pd.DataFrame(
            matrix.swapaxes(0, 1).reshape(len(index), len(columns)),
            index=index,
            columns=columns,
        )


class ShapInteractionValueDecomposer(ShapValueDecomposer):
    """
    Decomposes SHAP interaction scores (i.e, SHAP importance) of all possible parings
    of features into additive components for synergy, redundancy, and independence.
    SHAP interaction scores are calculated as the standard deviation of the individual
    interactions per observation. Using this metric, rather than the mean of absolute
    interactions, allows us to calculate the decomposition without ever constructing
    the decompositions of the actual SHAP vectors across observations.
    """

    #: minimum SHAP direct synergy (as a ratio ranging from 0.0 to 1.0), to
    DEFAULT_MIN_DIRECT_SYNERGY = 0.01

    def __init__(self, min_direct_synergy: Optional[float] = None) -> None:
        """
        :param min_direct_synergy: minimum direct synergy a pair of features \
            :math:`f_i' and :math:`f_j' needs to manifest in order to be considered \
            for calculating indirect synergies. This is expressed as the relative \
            contribution score with regard to the total synergistic contributions \
            ranging between 0 and 1, and calculated as \
            :math:`\\frac \
                    {\\sigma_{\\vec{\\phi_{ij}}}} \
                    {\\sum_{i,j}\\sigma_{\\vec{\\phi_{ij}}}}`, \
            i.e, the relative share of the synergy contribution \
            :math:`\\sigma_{\\vec{\\phi_{ij}}}`. \
        """
        super().__init__()
        self.min_direct_synergy = (
            ShapInteractionValueDecomposer.DEFAULT_MIN_DIRECT_SYNERGY
            if min_direct_synergy is None
            else min_direct_synergy
        )
        self.synergy_rel_: Optional[np.ndarray] = None
        self.redundancy_rel_: Optional[np.ndarray] = None
        self.synergy_rel_asymmetric_: Optional[np.ndarray] = None
        self.redundancy_rel_asymmetric_: Optional[np.ndarray] = None

    __init__.__doc__ += f"""\
            (default: {DEFAULT_MIN_DIRECT_SYNERGY}, i.e., \
            {DEFAULT_MIN_DIRECT_SYNERGY * 100.0:g}%)
        """

    def synergy(self, symmetrical: bool = True) -> pd.DataFrame:
        """
        The matrix of total relative synergy (direct and indirect) for all feature
        pairs.

        Values range between 0.0 (fully autonomous contributions) and 1.0
        (fully synergistic contributions).

        Raises an error if this interaction decomposer has not been fitted.
        """
        self._ensure_fitted()
        return self._to_frame(
            self.synergy_rel_ if symmetrical else self.synergy_rel_asymmetric_
        )

    def redundancy(self, symmetrical: bool = True) -> pd.DataFrame:
        """
        The matrix of total relative redundancy for all feature pairs.

        Values range between 0.0 (fully unique contributions) and 1.0
        (fully redundant contributions).

        Raises an error if this interaction decomposer has not been fitted.
        """
        self._ensure_fitted()
        return self._to_frame(
            self.redundancy_rel_ if symmetrical else self.redundancy_rel_asymmetric_
        )

    def _fit(self, shap_calculator: ShapInteractionValuesCalculator) -> None:
        super()._fit(shap_calculator)

        #
        # basic definitions
        #
<<<<<<< HEAD

        shap_values = shap_calculator.get_shap_interaction_values(consolidate="mean")
        features = shap_calculator.feature_index_
        outputs = shap_calculator.output_names_
        n_features = len(features)
        n_outputs = len(outputs)
        n_observations = shap_values.shape[0] // n_features
=======
        shap_values: pd.DataFrame = shap_calculator.get_shap_interaction_values(
            consolidate=None
        )
        features: pd.Index = shap_calculator.feature_index_
        outputs: List[str] = shap_calculator.output_names_
        n_features: int = len(features)
        n_outputs: int = len(outputs)
        n_observations: int = shap_values.shape[0] // n_features

        # weights
        # shape: (n_observations)
        # return a 1d array of weights that aligns with the observations axis of the
        # SHAP values tensor (axis 1)
        weight: Optional[np.ndarray]

        _weight_sr = shap_calculator.sample_.weight
        if _weight_sr is not None:
            _observation_indices = shap_values.index.get_level_values(1).values.reshape(
                (n_observations, n_features)
            )[:, 0]
            weight = _ensure_last_axis_is_fast(
                _weight_sr.loc[_observation_indices].values
            )
        else:
            weight = None
>>>>>>> 0e22c7c4

        # p[i, j]
        # shape: (n_outputs, n_features, n_features, n_observations)
        # the vector of interaction values for every output and feature pairing
        # for improved numerical precision, we ensure the last axis is the fast axis
        # i.e. stride size equals item size (see documentation for numpy.sum)
        p_ij = _ensure_last_axis_is_fast(
            np.transpose(
                shap_values.values.reshape(
                    (n_observations, n_features, n_outputs, n_features)
                ),
                axes=(2, 1, 3, 0),
            )
        )

        # p[i]
        # shape: (n_outputs, n_features, n_observations)
        p_i = _ensure_last_axis_is_fast(p_ij.sum(axis=2))

        # covariance matrix of shap vectors
        # shape: (n_outputs, n_features, n_features)
        cov_p_i_p_j = _cov(p_i, weight)

        #
        # Feature synergy (direct and indirect): zeta[i, j]
        #

        # var(p[i, j]), std(p[i, j])
        # shape: (n_outputs, n_features, n_features)
        # variance and length (= standard deviation) of each feature interaction vector
        var_p_ij = np.average(
            _ensure_last_axis_is_fast(p_ij ** 2), axis=-1, weights=weight
        )
        std_p_ij = np.sqrt(var_p_ij)

        # p[i, i]
        # shape: (n_outputs, n_features, n_observations)
        # independent feature contributions;
        # this is the diagonal of p_ij
        p_ii = np.diagonal(p_ij, axis1=1, axis2=2).swapaxes(1, 2)

        # p'[i] = p[i] - p[i, i]
        # shape: (n_outputs, n_features, n_observations)
        # the SHAP vectors per feature, minus the independent contributions
        p_prime_i = _ensure_last_axis_is_fast(p_i - p_ii)

        # std_p_relative[i, j]
        # shape: (n_outputs, n_features, n_features)
        # relative importance of p[i, j] measured as the length of p[i, j]
        # as percentage of the sum of lengths of all p[..., ...]
        with np.errstate(divide="ignore", invalid="ignore"):
            std_p_relative_ij = std_p_ij / std_p_ij.sum()

        # p_valid[i, j]
        # shape: (n_outputs, n_features, n_features)
        # boolean values indicating whether p[i, j] is above the "noise" threshold,
        # i.e. whether we trust that doing calculations with p[i, j] is sufficiently
        # accurate. p[i, j] with small variances should not be used because we divide
        # by that variance to determine the multiple for indirect synergy, which can
        # deviate significantly if var(p[i, j]) is only slightly off

        interaction_noise_threshold = self.min_direct_synergy
        p_valid_ij = std_p_relative_ij >= interaction_noise_threshold

        # k[i, j]
        # shape: (n_outputs, n_features, n_features)
        # k[i, j] = cov(p'[i], p[i, j]) / var(p[i, j]), for each output
        # this is the orthogonal projection of p[i, j] onto p'[i] and determines
        # the multiplier of std(p[i, j]) (i.e., direct synergy) to obtain
        # the total direct and indirect synergy of p'[i] with p'[j], i.e.,
        # * k[i, j] * std(p[i, j])

        if _PAIRWISE_PARTIAL_SUMMATION:
            raise NotImplementedError(
                "max precision Einstein summation not yet implemented"
            )
        # noinspection SpellCheckingInspection
        k_ij = np.divide(
            # cov(p'[i], p[i, j])
            np.einsum(
                "tio,tijo->tij",
                (
                    p_prime_i
                    if weight is None
                    else p_prime_i * weight.reshape((1, 1, -1))
                ),
                p_ij,
                optimize=True,
            )
            / (n_observations if weight is None else weight.sum()),
            # var(p[i, j])
            var_p_ij,
            out=np.ones_like(var_p_ij),
            where=p_valid_ij,
        )

        # issue warning messages for edge cases

        def _feature(_i: int) -> str:
            return f'"{features[_i]}"'

        def _for_output(_t: int) -> str:
            if outputs is None:
                return ""
            else:
                return f' for output "{outputs[_t]}"'

        def _relative_direct_synergy(_t: int, _i: int, _j: int) -> str:
            return (
                f"p[{features[_i]}, {features[_j]}] has "
                f"{std_p_relative_ij[_t, _i, _j] * 100:.3g}% "
                "relative SHAP contribution; "
                "consider increasing the interaction noise threshold (currently "
                f"{interaction_noise_threshold * 100:.3g}%). "
            )

        def _test_synergy_feasibility() -> None:
            for _t, _i, _j in np.argwhere(k_ij < 1):
                if _i != _j:
                    log.debug(
                        "contravariant indirect synergy "
                        f"between {_feature(_i)} and {_feature(_j)}{_for_output(_t)}: "
                        "indirect synergy calculated as "
                        f"{(k_ij[_t, _i, _j] - 1) * 100:.3g}% "
                        "of direct synergy; setting indirect synergy to 0. "
                        f"{_relative_direct_synergy(_t, _i, _j)}"
                    )

            for _t, _i, _j in np.argwhere(k_ij - 1 > np.log2(n_features)):
                if _i != _j:
                    log.warning(
                        "high indirect synergy "
                        f"between {_feature(_i)} and {_feature(_j)}{_for_output(_t)}: "
                        "total synergy is "
                        f"{k_ij[_t, _i, _j] * 100:.3g}% of direct synergy. "
                        f"{_relative_direct_synergy(_t, _i, _j)}"
                    )

        _test_synergy_feasibility()

        # ensure that k[i, j] is at least 1.0
        # (a warning will have been issued during the checks above for k[i, j] < 1)
        # i.e. we don't allow total synergy to be less than direct synergy
        k_ij = np.clip(k_ij, 1.0, None)

        # fill the diagonal(s) with nan since these values are meaningless
        for k_ij_for_output in k_ij:
            np.fill_diagonal(k_ij_for_output, val=np.nan)

        # syn[i, j] = k[i, j] * p[i, j]
        std_syn_ij = k_ij * std_p_ij

        # k[j, i]
        # transpose of k[i, j]; we need this later for calculating SHAP redundancy
        # shape: (n_outputs, n_features, n_features)
        k_ji = _transpose(k_ij)

        # syn[i, j] + syn[j, i] = (k[i, j] + k[j, i]) * p[i, j]
        # total SHAP synergy, comprising both direct and indirect synergy
        # shape: (n_outputs, n_features, n_features)
        std_syn_ij_plus_syn_ji = (k_ij + k_ji) * std_p_ij

        #
        # SHAP autonomy: aut[i, j]
        #

        # cov(p[i], p[i, j])
        # covariance matrix of shap vectors with pairwise synergies
        # shape: (n_outputs, n_features, n_features)

        if _PAIRWISE_PARTIAL_SUMMATION:
            raise NotImplementedError(
                "max precision Einstein summation not yet implemented"
            )
        cov_p_i_p_ij = np.einsum("...io,...ijo->...ij", p_i, p_ij) / n_observations

        # cov(aut[i, j], aut[j, i])
        # where aut[i, j] = p[i] - k[i, j] * p[i, j]
        # shape: (n_observations, n_outputs, n_features)
        # matrix of covariances for tau vectors for all pairings of features
        # the aut[i, j] vector is the p[i] SHAP contribution vector where the synergy
        # effects (direct and indirect) with feature j have been deducted

        cov_aut_ij_aut_ji = (
            cov_p_i_p_j
            - k_ji * cov_p_i_p_ij
            - k_ij * _transpose(cov_p_i_p_ij)
            + k_ji * k_ij * var_p_ij
        )

        # var(p[i])
        # variances of SHAP vectors
        # shape: (n_outputs, n_features, 1)
        # i.e. adding a second, empty feature dimension to enable correct broadcasting
        var_p_i = np.diagonal(cov_p_i_p_j, axis1=1, axis2=2)[:, :, np.newaxis]

        # var(aut[i, j])
        # variances of SHAP vectors minus total synergy
        # shape: (n_outputs, n_features, n_features)
        var_aut_ij = var_p_i - 2 * k_ij * cov_p_i_p_ij + k_ij * k_ij * var_p_ij

        # std(aut[i, j])
        std_aut_ij = _sqrt(var_aut_ij)

        # var(aut[i]) + var(aut[j])
        # Sum of covariances per feature pair (this is a diagonal matrix)
        # shape: (n_outputs, n_features, n_features)
        var_aut_ij_plus_var_aut_ji = var_aut_ij + _transpose(var_aut_ij)

        # 2 * cov(aut[i, j], aut[j, i])
        # shape: (n_outputs, n_features, n_features)
        # this is an intermediate result to calculate the standard deviation
        # of the redundancy vector (see next step below)
        cov_aut_ij_aut_ji_2x = 2 * cov_aut_ij_aut_ji

        # std(aut[i, j] + aut[j, i])
        # where aut[i, j] = p[i] - syn[i, j]
        # shape: (n_outputs, n_features, n_features)
        # variances of SHAP vectors minus total synergy
        # or, the length of the sum of vectors aut[i, j] and aut[j, i]
        # this quantifies the autonomous contributions of features i and j, i.e.,
        # without synergizing
        # we also need this as part of the formula to calculate red_ij (see below)

        std_aut_ij_plus_aut_ji = _sqrt(
            var_aut_ij_plus_var_aut_ji + cov_aut_ij_aut_ji_2x
        )

        #
        # SHAP redundancy: red[i, j]
        #

        # std(aut[i, j] - aut[j, i])
        # shape: (n_outputs, n_features, n_features)
        # the length of the difference of vectors aut[i, j] and aut[j, i]
        # we need this as part of the formula to calculate red_ij (see below)

        std_aut_ij_minus_aut_ji = _sqrt(
            var_aut_ij_plus_var_aut_ji - cov_aut_ij_aut_ji_2x
        )

        # 2 * std(red[i, j]) = 2 * std(red[j, i])
        #   = std(aut[i, j] + aut[j, i]) - std(aut[i, j] - aut[j, i])
        # shape: (n_outputs, n_features)
        # twice the standard deviation (= length) of redundancy vector;
        # this is the total contribution made by p[i] and p[j] where both features
        # independently use redundant information

        std_red_ij_2x = np.abs(std_aut_ij_plus_aut_ji - std_aut_ij_minus_aut_ji)

        # std(red[i, j])
        std_red_ij = std_red_ij_2x / 2

        #
        # SHAP independence: ind[i, j]
        #

        # 4 * var(red[i, j]), var(red[i, j])
        # shape: (n_outputs, n_features, n_features)
        var_red_ij_4x = std_red_ij_2x * std_red_ij_2x

        # ratio of length of 2*e over length of (aut[i, j] + aut[j, i])
        # shape: (n_outputs, n_features, n_features)
        # we need this for the next step
        with np.errstate(divide="ignore", invalid="ignore"):
            red_aut_ratio_2x = 1 - std_aut_ij_minus_aut_ji / std_aut_ij_plus_aut_ji

        # 2 * cov(aut[i, j], red[i, j])
        # shape: (n_outputs, n_features, n_features)
        # we need this as part of the formula to calculate nu_i (see next step below)
        cov_aut_ij_red_ij_2x = red_aut_ratio_2x * (var_aut_ij + cov_aut_ij_aut_ji)

        # std(ind_ij)
        # where ind_ij = aut_ij + aut_ji - 2 * red_ij
        # shape: (n_outputs, n_features, n_features)
        # the standard deviation (= length) of the independence vector

        std_ind_ij_plus_ind_ji = _sqrt(
            var_aut_ij
            + _transpose(var_aut_ij)
            + var_red_ij_4x
            + 2
            * (
                cov_aut_ij_aut_ji
                - cov_aut_ij_red_ij_2x
                - _transpose(cov_aut_ij_red_ij_2x)
            )
        )

        #
        # SHAP uniqueness: uni[i, j]
        #

        # 2 * cov(p[i], red[i, j])
        # shape: (n_outputs, n_features, n_features)
        # intermediate result to calculate uni[i, j], see next step

        cov_p_i_red_ij_2x = red_aut_ratio_2x * (
            var_p_i + cov_p_i_p_j - (k_ij + k_ji) * cov_p_i_p_ij
        )

        # std(uni[i, j]) = std(p[i] - red[i, j])
        # where uni[i, j] = p[i] - red[i, j]
        # shape: (n_outputs, n_features, n_features)
        # this is the sum of complementary contributions of feature i w.r.t. feature j,
        # i.e., deducting the redundant contributions
        std_uni_ij = _sqrt(var_p_i + var_red_ij_4x / 4 - cov_p_i_red_ij_2x)

        # std(uni[i, j] + uni[j, i])
        # where uni[i, j] + uni[j, i] = p[i] + p[j] - 2 * red[i, j]
        # shape: (n_outputs, n_features, n_features)
        # this is the sum of complementary contributions of feature i and feature j,
        # i.e., deducting the redundant contributions

        std_uni_ij_plus_uni_ji = _sqrt(
            var_p_i
            + var_p_i.swapaxes(1, 2)
            + var_red_ij_4x
            + 2 * (cov_p_i_p_j - cov_p_i_red_ij_2x - _transpose(cov_p_i_red_ij_2x))
        )

        #
        # SHAP decomposition as relative contributions of
        # synergy, redundancy, and independence
        #

        synergy_ij = std_syn_ij_plus_syn_ji
        autonomy_ij = std_aut_ij_plus_aut_ji
        redundancy_ij = std_red_ij_2x
        uniqueness_ij = std_uni_ij_plus_uni_ji
        independence_ij = std_ind_ij_plus_ind_ji

        # we should have the right shape for all resulting matrices
        for matrix in (
            synergy_ij,
            redundancy_ij,
            autonomy_ij,
            uniqueness_ij,
            independence_ij,
        ):
            assert matrix.shape == (n_outputs, n_features, n_features)

        # Calculate relative synergy and redundancy (ranging from 0.0 to 1.0),
        # as a symmetric and an asymmetric measure.
        # For the symmetric case, we ensure perfect symmetry by removing potential
        # round-off errors
        # NOTE: we do not store independence, so technically it could be removed from
        # the code above

        with np.errstate(divide="ignore", invalid="ignore"):
            self.synergy_rel_ = _fill_nans(
                _ensure_diagonality(synergy_ij / (synergy_ij + autonomy_ij))
            )
            self.redundancy_rel_ = _fill_nans(
                _ensure_diagonality(redundancy_ij / (redundancy_ij + uniqueness_ij))
            )
            self.synergy_rel_asymmetric_ = _fill_nans(
                std_syn_ij / (std_syn_ij + std_aut_ij)
            )
            self.redundancy_rel_asymmetric_ = _fill_nans(
                std_red_ij / (std_red_ij + std_uni_ij)
            )

    def _reset_fit(self) -> None:
        # revert status of this object to not fitted
        super()._reset_fit()
        self.synergy_rel_ = None
        self.redundancy_rel_ = None
        self.synergy_rel_asymmetric_ = None
        self.redundancy_rel_asymmetric_ = None


def _ensure_diagonality(matrix: np.ndarray) -> np.ndarray:
    # matrix shape: (n_outputs, n_features, n_features)

    # remove potential floating point round-off errors
    return (matrix + _transpose(matrix)) / 2


def _fill_nans(matrix: np.ndarray) -> np.ndarray:
    # apply fixes in-place for each output
    for m in matrix:
        # set the matrix diagonals to 1.0 = full association of each feature with
        # itself
        np.fill_diagonal(m, 1.0)

        # replace nan values with 0.0 = no association when correlation is undefined
        np.nan_to_num(m, copy=False)

    return matrix


def _ensure_last_axis_is_fast(v: np.ndarray) -> np.ndarray:
    if _PAIRWISE_PARTIAL_SUMMATION:
        if v.strides[-1] != v.itemsize:
            v = v.copy()
        assert v.strides[-1] == v.itemsize
    return v


def _cov(vectors: np.ndarray, weight: np.ndarray) -> np.ndarray:
    # calculate covariance matrix of two vectors, assuming µ=0 for both
    # input shape for arg vectors is (n_outputs, n_features, n_observations)
    # input shape for arg weight is (n_observations)
    # output shape is (n_outputs, n_features, n_features)

    assert vectors.ndim == 3
    assert weight is None or vectors.shape[2:] == weight.shape

    if _PAIRWISE_PARTIAL_SUMMATION:
        raise NotImplementedError("max precision matmul not yet implemented")

    if weight is None:
        vectors_weighted = vectors
        weight_total = vectors.shape[2]
    else:
        vectors_weighted = vectors * weight.reshape((1, 1, -1))
        weight_total = weight.sum()

    return np.matmul(vectors_weighted, vectors.swapaxes(1, 2)) / weight_total


def _transpose(m: np.ndarray) -> np.ndarray:
    # transpose a feature matrix for all outputs
    assert m.ndim == 3

    return m.swapaxes(1, 2)


def _sqrt(v: np.ndarray) -> np.ndarray:
    # we clip values < 0 as these could happen in isolated cases due to
    # rounding errors

    return np.sqrt(np.clip(v, 0, None))


__tracker.validate()<|MERGE_RESOLUTION|>--- conflicted
+++ resolved
@@ -4,7 +4,6 @@
 """
 import logging
 from typing import *
-from typing import Optional
 
 import numpy as np
 import pandas as pd
@@ -109,13 +108,7 @@
         # basic definitions
         #
 
-<<<<<<< HEAD
-        shap_values = shap_calculator.get_shap_values(consolidate="mean")
-        n_outputs = len(shap_calculator.output_names_)
-        n_features = len(shap_calculator.feature_index_)
-        n_observations = len(shap_values)
-=======
-        shap_values: pd.DataFrame = shap_calculator.get_shap_values(consolidate=None)
+        shap_values: pd.DataFrame = shap_calculator.get_shap_values(consolidate="mean")
         n_outputs: int = len(shap_calculator.output_names_)
         n_features: int = len(shap_calculator.feature_index_)
         n_observations: int = len(shap_values)
@@ -131,7 +124,6 @@
             weight = _weight_sr.loc[shap_values.index.get_level_values(1)].values
         else:
             weight = None
->>>>>>> 0e22c7c4
 
         # p[i] = p_i
         # shape: (n_outputs, n_features, n_observations)
@@ -283,17 +275,8 @@
         #
         # basic definitions
         #
-<<<<<<< HEAD
-
-        shap_values = shap_calculator.get_shap_interaction_values(consolidate="mean")
-        features = shap_calculator.feature_index_
-        outputs = shap_calculator.output_names_
-        n_features = len(features)
-        n_outputs = len(outputs)
-        n_observations = shap_values.shape[0] // n_features
-=======
         shap_values: pd.DataFrame = shap_calculator.get_shap_interaction_values(
-            consolidate=None
+            consolidate="mean"
         )
         features: pd.Index = shap_calculator.feature_index_
         outputs: List[str] = shap_calculator.output_names_
@@ -317,7 +300,6 @@
             )
         else:
             weight = None
->>>>>>> 0e22c7c4
 
         # p[i, j]
         # shape: (n_outputs, n_features, n_features, n_observations)
