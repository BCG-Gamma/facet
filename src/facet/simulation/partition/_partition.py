--- conflicted
+++ resolved
@@ -50,11 +50,8 @@
     """
     Partition a set of values, for use in visualizations and simulations.
     """
-<<<<<<< HEAD
-=======
 
     DEFAULT_MAX_PARTITIONS = 20
->>>>>>> 9aa9dbd8
 
     def __init__(self, max_partitions: Optional[int] = None):
         """
