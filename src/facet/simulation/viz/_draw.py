--- conflicted
+++ resolved
@@ -74,10 +74,8 @@
     @classmethod
     def get_style_classes(cls) -> Iterable[Type[SimulationStyle]]:
         """[see superclass]"""
-<<<<<<< HEAD
-=======
+        """[see superclass]"""
 
->>>>>>> 9269bce0
         return [
             SimulationMatplotStyle,
             SimulationReportStyle,
