#
# NOT FOR CLIENT USE!
#
# This is a pre-release library under development. Handling of IP rights is still
# being investigated. To avoid causing any potential IP disputes or issues, DO NOT USE
# ANY OF THIS CODE ON A CLIENT PROJECT, even not in modified form.
#
# Please direct any queries to any of:
# - Jan Ittner
# - Jörg Schneider
# - Florent Martin
#

"""
Dendrogram styles.

The dendrogram styles are given as a parameter to a
:class:`~gamma.yieldengine.viz.DendrogramDrawer` and determine the style of the
plot.

:class:`~DendrogramMatplotStyle` is a an abstract base class for styles using
matplotlib.

:class:`~DendrogramLineStyle` renders dendrogram trees in the classical style as a line
drawing.

:class:`~DendrogramFeatMapStyle` renders dendrogram trees as a combination of tree and
heatmap for better visibility of feature importance.

:class:`~DendrogramReportStyle` renders dendrogram trees as ASCII graphics for
inclusion in text reports.
"""

import logging
from abc import ABC, abstractmethod
from typing import *
from typing import TextIO

<<<<<<< HEAD
import math
import matplotlib.text as mt
=======
>>>>>>> ae2ebf6a
from matplotlib import cm
from matplotlib.axes import Axes
from matplotlib.colorbar import ColorbarBase, make_axes
from matplotlib.colors import LogNorm
from matplotlib.ticker import Formatter

from gamma.viz import ChartStyle, MatplotStyle, RgbaColor, TextStyle
from gamma.viz.text import CharacterMatrix

log = logging.getLogger(__name__)

_COLOR_BLACK = "black"
_COLOR_WHITE = "white"


class _PercentageFormatter(Formatter):
    """Format percentage."""

    def __call__(self, x, pos=None) -> str:
        return f"{x * 100.0:.0f}%"


class DendrogramStyle(ChartStyle, ABC):
    """
    Base class for dendrogram drawing styles.

    Implementations must define `draw_leaf_labels`, `draw_title`, `draw_link_leg` \
    and `draw_link_connector`.
    """

    @abstractmethod
    def draw_leaf_labels(self, labels: Sequence[str]) -> None:
        """Render the labels for all leaves.

        :param labels: labels of the leaves
        """
        pass

    @abstractmethod
    def draw_link_leg(
        self, bottom: float, top: float, leaf: float, weight: float
    ) -> None:
        """
        Draw a leaf of the linkage tree.

        :param bottom: the x coordinate of the child node
        :param top: the x coordinate of the parent node
        :param leaf: the index of the leaf where the link leg should be drawn (may be a
            float, indicating a position in between two leaves)
        :param weight: the weight of the child node
        """
        pass

    @abstractmethod
    def draw_link_connector(
        self,
        bottom: float,
        top: float,
        first_leaf: int,
        n_leaves_left: int,
        n_leaves_right: int,
        weight: float,
    ) -> None:
        """
        Draw a connector between two child nodes and their parent node.

        :param bottom: the clustering level (i.e. similarity) of the child nodes
        :param top: the clustering level (i.e. similarity) of the parent node
        :param first_leaf: the index of the first leaf in the left sub-tree
        :param n_leaves_left: the number of leaves in the left sub-tree
        :param n_leaves_right: the number of leaves in the right sub-tree
        :param weight: the weight of the parent node
        """
        pass


class DendrogramMatplotStyle(MatplotStyle, DendrogramStyle, ABC):
    """
    Base class for Matplotlib styles for dendrogram.

    Provide basic support for plotting a color legend for feature importance,
    and providing the `Axes` object for plotting the actual dendrogram including
    tick marks for the feature distance axis.

    :param ax: :class:`matplotlib.axes.Axes` object to draw on
    :param min_weight: the min weight on the feature importance color scale, must be \
                       greater than 0 and smaller than 1 (default: 0.01)
    """

    _PERCENTAGE_FORMATTER = _PercentageFormatter()

    def __init__(self, ax: Optional[Axes] = None, min_weight: float = 0.01) -> None:
        super().__init__(ax=ax)

        if min_weight >= 1.0 or min_weight <= 0.0:
            raise ValueError("arg min_weight must be > 0.0 and < 1.0")
        self._min_weight = min_weight

        self._cm = None
        self._cb = None

    def drawing_start(self, title: str) -> None:
        super().drawing_start(title=title)

        self.ax.ticklabel_format(axis="x", scilimits=(-3, 3))

        cax, _ = make_axes(self.ax)
        self._cm = cm.get_cmap(name="plasma", lut=256)
        self._cb = ColorbarBase(
            cax,
            cmap=self._cm,
            norm=LogNorm(self._min_weight, 1),
            label="feature importance",
            orientation="vertical",
        )

        cax.yaxis.set_minor_formatter(DendrogramMatplotStyle._PERCENTAGE_FORMATTER)
        cax.yaxis.set_major_formatter(DendrogramMatplotStyle._PERCENTAGE_FORMATTER)

    def draw_leaf_labels(self, labels: Sequence[str]) -> None:
        """Draw leaf labels on the dendrogram."""
        y_axis = self.ax.yaxis
        y_axis.set_ticks(ticks=range(len(labels)))
        y_axis.set_ticklabels(ticklabels=labels)

    def color(self, weight: float) -> RgbaColor:
        """
        Return the color associated to the feature weight (= importance).

        :param weight: the weight
        :return: the color as a RGBA tuple
        """
        return self._cm(
            0
            if weight <= self._min_weight
            else 1 - math.log(weight) / math.log(self._min_weight)
        )


class DendrogramLineStyle(DendrogramMatplotStyle):
    """The classical dendrogram style, as a coloured tree diagram."""

    def draw_link_leg(
        self, bottom: float, top: float, leaf: float, weight: float
    ) -> None:
        """
        Draw a horizontal link in the dendrogram between a node and one of its children.

        See :func:`~yieldengine.dendrogram.DendrogramStyle.draw_link_leg` for the
        documentation of the abstract method.

        :param bottom: the x coordinate of the child node
        :param top: the x coordinate of the parent node
        :param leaf: the index of the first leaf in the current sub-tree
        :param weight: the weight of the child node
        """
        self._draw_line(x1=bottom, x2=top, y1=leaf, y2=leaf, weight=weight)

    def draw_link_connector(
        self,
        bottom: float,
        top: float,
        first_leaf: int,
        n_leaves_left: int,
        n_leaves_right: int,
        weight: float,
    ) -> None:
        """
        Draw a vertical link between two sibling nodes and the outgoing vertical line.

        See :func:`~yieldengine.dendrogram.DendrogramStyle.draw_link_connector` for the
        documentation of the abstract method.

        :param bottom: the clustering level (i.e. similarity) of the child nodes
        :param top: the clustering level (i.e. similarity) of the parent node
        :param first_leaf: the index of the first leaf in the left sub-tree
        :param n_leaves_left: the number of leaves in the left sub-tree
        :param n_leaves_right: the number of leaves in the right sub-tree
        :param weight: the weight of the parent node
        """
        self._draw_line(
            x1=bottom,
            x2=bottom,
            y1=first_leaf + (n_leaves_left - 1) / 2,
            y2=first_leaf + n_leaves_left + (n_leaves_right - 1) / 2,
            weight=weight,
        )

        self.draw_link_leg(
            bottom=bottom,
            top=top,
            leaf=(first_leaf + (n_leaves_left + n_leaves_right - 1) / 2),
            weight=weight,
        )

    def _draw_line(
        self, x1: float, x2: float, y1: float, y2: float, weight: float
    ) -> None:
        self.ax.plot((x1, x2), (y1, y2), color=self.color(weight))


class DendrogramFeatMapStyle(DendrogramMatplotStyle):
    """
    Plot dendrograms with a heat map style.

    :param ax: a matplotlib `Axes`
    :param min_weight: the min weight in the color bar
    """

    def __init__(self, ax: Optional[Axes] = None, min_weight: float = 0.01) -> None:
        super().__init__(ax=ax, min_weight=min_weight)

    def drawing_start(self, title: str) -> None:
        super().drawing_start(title=title)
        self.ax.margins(0, 0)
        self.ax.set_xlim(0, 1)

    def draw_link_leg(
        self, bottom: float, top: float, leaf: int, weight: float
    ) -> None:
        """
        Draw a horizontal box in the dendrogram for a leaf.

        See :func:`~yieldengine.dendrogram.DendrogramStyle.draw_link_leg` for the
        documentation of the abstract method.

        :param bottom: the x coordinate of the child node
        :param top: the x coordinate of the parent node
        :param leaf: the index of the first leaf in the current sub-tree
        :param weight: the weight of the child node
        """
        self._draw_hbar(x=bottom, w=top - bottom, y=leaf, h=1, weight=weight)

    def draw_link_connector(
        self,
        bottom: float,
        top: float,
        first_leaf: int,
        n_leaves_left: int,
        n_leaves_right: int,
        weight: float,
    ) -> None:
        """
        Draw a link between a node and its two children as a box.

        See :func:`~yieldengine.dendrogram.DendrogramStyle.draw_link_connector` for the
        documentation of the abstract method.

        :param bottom: the clustering level (i.e. similarity) of the child nodes
        :param top: the clustering level (i.e. similarity) of the parent node
        :param first_leaf: the index of the first leaf in the left sub-tree
        :param n_leaves_left: the number of leaves in the left sub-tree
        :param n_leaves_right: the number of leaves in the right sub-tree
        :param weight: the weight of the parent node
        """
        self._draw_hbar(
            x=bottom,
            w=top - bottom,
            y=first_leaf,
            h=n_leaves_left + n_leaves_right,
            weight=weight,
        )

    def _draw_hbar(self, x: float, y: float, w: float, h: float, weight: float) -> None:
        """
        Draw a box.

        :param x: left x position of the box
        :param y: top vertical position of the box
        :param w: the width of the box
        :param h: the height of the box
        :param weight: the weight used to compute the color of the box
        """
        fill_color = self.color(weight)

        self.ax.barh(
            y=[y - 0.5],
            width=[w],
            height=[h],
            left=[x],
            align="edge",
            color=fill_color,
            edgecolor=_COLOR_WHITE,
            linewidth=1,
        )

        weight_percent = weight * 100
        label = (
            f"{weight_percent:.2g}%"
            if round(weight_percent, 1) < 100
            else f"{weight_percent:.3g}%"
        )

        x_text = x + w / 2
        y_text = y + (h - 1) / 2
        text_width, _ = self.text_size(text=label, x=x_text, y=y_text)

        if text_width <= w:
            fill_luminance = sum(fill_color[:3]) / 3
            text_color = _COLOR_WHITE if fill_luminance < 0.5 else _COLOR_BLACK
            self.ax.text(
                x_text, y_text, label, ha="center", va="center", color=text_color
            )


class DendrogramReportStyle(DendrogramStyle, TextStyle):
    """
    Dendrogram rendered as text.
    """

    _DEFAULT_LABEL_WIDTH = 20

    def __init__(
        self,
        out: TextIO = None,
        width: int = 80,
        label_width: Optional[int] = None,
        max_height: int = 100,
    ) -> None:
        super().__init__(out, width)
        if max_height <= 0:
            raise ValueError(
                f"arg max_height={max_height} expected to be a positive integer"
                f" {max_height}"
            )
        if label_width is not None and label_width > width // 2:
            raise ValueError(
                f"arg label_width={label_width} must be half or less of arg "
                f"width={width}"
            )
        self._max_height = max_height
        self._dendrogram_left = (
            min(DendrogramReportStyle._DEFAULT_LABEL_WIDTH, width // 2)
            if label_width is None
            else label_width
        )
        self._char_matrix = None
        self._n_labels = None

    def drawing_start(self, title: str) -> None:
        self.out.write(f"{title:*^{self.width}s}\n")
        self._char_matrix = CharacterMatrix(
            n_rows=self._max_height, n_columns=self.width
        )

    def drawing_finalize(self) -> None:
        try:
            super().drawing_finalize()
            for row in reversed(range(self._n_labels + 1)):
                self.out.write(f"{self._char_matrix[row, :]}\n")
        finally:
            self._char_matrix = None
            self._n_labels = None

    def draw_leaf_labels(self, labels: Sequence[str]) -> None:
        matrix = self._char_matrix
        n_labels = len(labels)
        if n_labels > self._max_height:
            n_labels = self._max_height - 1
            matrix[n_labels, :] = f"{'clipped':~^{self.width}s}\n"
        self._n_labels = n_labels
        label_width = self._weight_column
        for row, label in enumerate(labels[:n_labels]):
            matrix[row, :label_width] = label

    @property
    def _weight_column(self) -> int:
        return self._dendrogram_left - 5

    def draw_link_leg(
        self, bottom: float, top: float, leaf: float, weight: float
    ) -> None:
        """
        Draw a horizontal link in the dendrogram between a node and one of its children.

        :param bottom: the x coordinate of the child node
        :param top: the x coordinate of the parent node
        :param leaf: the index of the first leaf in the current sub-tree
        :param weight: the weight of the child node
        """

        # determine the y coordinate in the character matrix
        line_y = int(leaf)

        # if leaf is in between two leaves, we want to draw a line in
        # between two text lines (using an underscore symbol)
        is_in_between_line = round(leaf * 2) & 1

        # draw the link leg in the character matrix
        self._char_matrix[
            line_y + is_in_between_line, self._x_pos(bottom) : self._x_pos(top)
        ] = ("_" if is_in_between_line else "-")

        # if we're in a leaf, we can draw the weight next to he label
        if bottom == 0:
            self._char_matrix[
                line_y, self._weight_column : self._dendrogram_left
            ] = f"{weight * 100:3.0f}%"

    def draw_link_connector(
        self,
        bottom: float,
        top: float,
        first_leaf: int,
        n_leaves_left: int,
        n_leaves_right: int,
        weight: float,
    ) -> None:
        """
        Draw a vertical link between two sibling nodes and the outgoing vertical line.

        See :func:`~gamma.yieldengine.viz.DendrogramStyle
        .draw_link_connector` for the documentation of the abstract method.

        :param bottom: the clustering level (i.e. similarity) of the child nodes
        :param top: the clustering level (i.e. similarity) of the parent node
        :param first_leaf: the index of the first leaf in the left sub-tree
        :param n_leaves_left: the number of leaves in the left sub-tree
        :param n_leaves_right: the number of leaves in the right sub-tree
        :param weight: the weight of the parent node
        """

        y1 = first_leaf + n_leaves_left // 2
        y2 = first_leaf + n_leaves_left + (n_leaves_right - 1) // 2

        self.draw_link_leg(
            bottom=bottom,
            top=top,
            leaf=(first_leaf - 0.5) + (n_leaves_left + n_leaves_right) / 2,
            # leaf=(first_leaf - 0.5)
            # + n_leaves_left / 2
            # + (n_leaves_left + n_leaves_right) / 4,
            weight=weight,
        )

        x = self._x_pos(bottom)
        matrix = self._char_matrix
        if y2 - y1 > 1:
            matrix[(y1 + 1) : y2, x] = "|"
        matrix[y1, x] = "/"
        matrix[y2, x] = "\\"

    def _x_pos(self, h: float) -> int:
        return self._dendrogram_left + int((self.width - self._dendrogram_left) * h)<|MERGE_RESOLUTION|>--- conflicted
+++ resolved
@@ -32,15 +32,11 @@
 """
 
 import logging
+import math
 from abc import ABC, abstractmethod
 from typing import *
 from typing import TextIO
 
-<<<<<<< HEAD
-import math
-import matplotlib.text as mt
-=======
->>>>>>> ae2ebf6a
 from matplotlib import cm
 from matplotlib.axes import Axes
 from matplotlib.colorbar import ColorbarBase, make_axes
