<<<<<<< HEAD
"""
Machine learning library for advanced model selection, validation, and inspection.

Implements the following subpackages:

- :mod:`gamma.ml.selection`: simultaneous hyperparameter optimization for one or \
    more scikit-learn learners
- :mod:`gamma.ml.validation`: cross-validators for bootstrapping and stationary \
    bootstrapping (in the case of time series) - both not offered natively by \
    scikit-learn
- :mod:`gamma.ml.crossfit`: a unified approach to manage multiple fits \
    of the same learner across all splits of a cross-validator, enabling a range of \
    methods for model selection, inspection, and simiulation/optimization (see \
    :mod:`gamma.yieldengine`)
- :mod:`gamma.ml.inspection`: explaining the interactions of a model's features \
    with each other, and with the target variable, based on the SHAP approach
"""

from copy import copy
from typing import *

import pandas as pd

from gamma.common import is_list_like


class Sample:
    """
    A set of observations comprising features, and one or more target variables.

    A `Sample` object is helpful to keep features and targets aligned and to keep
    ML code more readable. It provides basic methods for accessing features and targets,
    and for selecting subsets of features and observations.

    The underlying data structure is a pandas data frame.
    """

    __slots__ = ["_observations", "_target", "_features"]

    def __init__(
        self,
        observations: pd.DataFrame,
        target: Union[str, Sequence[str]],
        features: Sequence[str] = None,
    ) -> None:
        """
        :param observations: the raw observed data as a pandas data frame
        :param target: one or more names of columns representing the target variable(s)
        :param features: optional sequence of strings naming the columns that \
            represent feature variables; if not stated then all non-target columns are
            considered features
        """

        def _ensure_columns_exist(column_type: str, columns: Iterable[str]):
            # check if all provided feature names actually exist in the observations df
            missing_columns = [
                name for name in columns if not observations.columns.contains(key=name)
            ]
            if len(missing_columns) > 0:
                missing_columns_list = '", "'.join(missing_columns)
                raise KeyError(
                    f"observations table is missing {column_type} columns "
                    f'{", ".join(missing_columns_list)}'
                )

        if observations is None or not isinstance(observations, pd.DataFrame):
            raise ValueError("sample is not a DataFrame")

        self._observations = observations

        multi_target = is_list_like(target)

        if multi_target:
            _ensure_columns_exist(column_type="target", columns=target)
        else:
            if target not in self._observations.columns:
                raise KeyError(
                    f'target "{target}" is not a column in the observations table'
                )

        self._target = target

        if features is None:
            features = observations.columns.drop(labels=target)
        else:
            _ensure_columns_exist(column_type="feature", columns=features)

            # ensure features and target(s) do not overlap

            if multi_target:
                shared = set(target).intersection(features)
                if len(shared) > 0:
                    raise KeyError(
                        f'targets {", ".join(shared)} are also included in the features'
                    )
            else:
                if target in features:
                    raise KeyError(f"target {target} is also included in the features")

        self._features = features

    @property
    def index(self) -> pd.Index:
        """Row index of all observations in this sample."""
        return self.target.index

    @property
    def target(self) -> Union[pd.Series, pd.DataFrame]:
        """
        The target variables for all observations.

         Returned as a series if there is only a single target, or as a data frame if
         there are multiple targets
        """
        return self._observations.loc[:, self._target]

    @property
    def features(self) -> pd.DataFrame:
        """
        The features for all observations.
        """
        return self._observations.loc[:, self._features]

    def subsample(
        self,
        *,
        loc: Optional[Union[slice, Sequence[Any]]] = None,
        iloc: Optional[Union[slice, Sequence[int]]] = None,
    ) -> "Sample":
        """
        Return a new sample with a subset of this sample's observations.

        Select observations either by indices (`loc` parameter), or integer indices
        (`iloc` parameter). Exactly one of both parameters must be provided when
        calling this method, not both or none.

        :param loc: indices of observations to select
        :param iloc: integer indices of observations to select
        :return: copy of this sample, comprising only the observations at the given \
            index locations
        """
        subsample = copy(self)
        if iloc is None:
            if loc is None:
                ValueError("either arg loc or arg iloc must be specified")
            else:
                subsample._observations = self._observations.loc[loc, :]
        elif loc is None:
            subsample._observations = self._observations.iloc[iloc, :]
        else:
            raise ValueError(
                "arg loc and arg iloc must not both be specified at the same time"
            )
        return subsample

    def select_features(self, features: Sequence[str]) -> "Sample":
        """
        Return a new sample which only includes the features with the given names.

        :param features: names of the features to be selected
        :return: copy of this sample, containing only the features with the given names
        """
        if not set(features).issubset(self._features):
            raise ValueError(
                "arg features is not a subset of the features in this sample"
            )

        subsample = copy(self)
        subsample._features = features

        target = self._target
        if not is_list_like(target):
            target = [target]

        subsample._observations = self._observations.loc[:, [*features, *target]]

        return subsample

    def replace_features(self, features: pd.DataFrame) -> "Sample":
        """
        Return a new sample using the given features, and the target variable(s) of \
        this sample.

        The index of the `features` argument must be a subset of, or equal to, the row \
        index of this sample.
        :param features: the features to use for the new sample
        :return: the resulting, new sample object
        """
        target = self.target

        if not features.index.isin(self.index).all():
            raise ValueError(
                "index of arg features contains items that do not exist in this sample"
            )

        return Sample(
            observations=features.join(target),
            target=target.name if isinstance(target, pd.Series) else target.columns,
        )

    def __len__(self) -> int:
        """
        :return: the number of observations in this sample
        """
        return len(self._observations)
=======
from ._core import Sample
>>>>>>> 196ef989
<|MERGE_RESOLUTION|>--- conflicted
+++ resolved
@@ -1,4 +1,3 @@
-<<<<<<< HEAD
 """
 Machine learning library for advanced model selection, validation, and inspection.
 
@@ -17,193 +16,4 @@
     with each other, and with the target variable, based on the SHAP approach
 """
 
-from copy import copy
-from typing import *
-
-import pandas as pd
-
-from gamma.common import is_list_like
-
-
-class Sample:
-    """
-    A set of observations comprising features, and one or more target variables.
-
-    A `Sample` object is helpful to keep features and targets aligned and to keep
-    ML code more readable. It provides basic methods for accessing features and targets,
-    and for selecting subsets of features and observations.
-
-    The underlying data structure is a pandas data frame.
-    """
-
-    __slots__ = ["_observations", "_target", "_features"]
-
-    def __init__(
-        self,
-        observations: pd.DataFrame,
-        target: Union[str, Sequence[str]],
-        features: Sequence[str] = None,
-    ) -> None:
-        """
-        :param observations: the raw observed data as a pandas data frame
-        :param target: one or more names of columns representing the target variable(s)
-        :param features: optional sequence of strings naming the columns that \
-            represent feature variables; if not stated then all non-target columns are
-            considered features
-        """
-
-        def _ensure_columns_exist(column_type: str, columns: Iterable[str]):
-            # check if all provided feature names actually exist in the observations df
-            missing_columns = [
-                name for name in columns if not observations.columns.contains(key=name)
-            ]
-            if len(missing_columns) > 0:
-                missing_columns_list = '", "'.join(missing_columns)
-                raise KeyError(
-                    f"observations table is missing {column_type} columns "
-                    f'{", ".join(missing_columns_list)}'
-                )
-
-        if observations is None or not isinstance(observations, pd.DataFrame):
-            raise ValueError("sample is not a DataFrame")
-
-        self._observations = observations
-
-        multi_target = is_list_like(target)
-
-        if multi_target:
-            _ensure_columns_exist(column_type="target", columns=target)
-        else:
-            if target not in self._observations.columns:
-                raise KeyError(
-                    f'target "{target}" is not a column in the observations table'
-                )
-
-        self._target = target
-
-        if features is None:
-            features = observations.columns.drop(labels=target)
-        else:
-            _ensure_columns_exist(column_type="feature", columns=features)
-
-            # ensure features and target(s) do not overlap
-
-            if multi_target:
-                shared = set(target).intersection(features)
-                if len(shared) > 0:
-                    raise KeyError(
-                        f'targets {", ".join(shared)} are also included in the features'
-                    )
-            else:
-                if target in features:
-                    raise KeyError(f"target {target} is also included in the features")
-
-        self._features = features
-
-    @property
-    def index(self) -> pd.Index:
-        """Row index of all observations in this sample."""
-        return self.target.index
-
-    @property
-    def target(self) -> Union[pd.Series, pd.DataFrame]:
-        """
-        The target variables for all observations.
-
-         Returned as a series if there is only a single target, or as a data frame if
-         there are multiple targets
-        """
-        return self._observations.loc[:, self._target]
-
-    @property
-    def features(self) -> pd.DataFrame:
-        """
-        The features for all observations.
-        """
-        return self._observations.loc[:, self._features]
-
-    def subsample(
-        self,
-        *,
-        loc: Optional[Union[slice, Sequence[Any]]] = None,
-        iloc: Optional[Union[slice, Sequence[int]]] = None,
-    ) -> "Sample":
-        """
-        Return a new sample with a subset of this sample's observations.
-
-        Select observations either by indices (`loc` parameter), or integer indices
-        (`iloc` parameter). Exactly one of both parameters must be provided when
-        calling this method, not both or none.
-
-        :param loc: indices of observations to select
-        :param iloc: integer indices of observations to select
-        :return: copy of this sample, comprising only the observations at the given \
-            index locations
-        """
-        subsample = copy(self)
-        if iloc is None:
-            if loc is None:
-                ValueError("either arg loc or arg iloc must be specified")
-            else:
-                subsample._observations = self._observations.loc[loc, :]
-        elif loc is None:
-            subsample._observations = self._observations.iloc[iloc, :]
-        else:
-            raise ValueError(
-                "arg loc and arg iloc must not both be specified at the same time"
-            )
-        return subsample
-
-    def select_features(self, features: Sequence[str]) -> "Sample":
-        """
-        Return a new sample which only includes the features with the given names.
-
-        :param features: names of the features to be selected
-        :return: copy of this sample, containing only the features with the given names
-        """
-        if not set(features).issubset(self._features):
-            raise ValueError(
-                "arg features is not a subset of the features in this sample"
-            )
-
-        subsample = copy(self)
-        subsample._features = features
-
-        target = self._target
-        if not is_list_like(target):
-            target = [target]
-
-        subsample._observations = self._observations.loc[:, [*features, *target]]
-
-        return subsample
-
-    def replace_features(self, features: pd.DataFrame) -> "Sample":
-        """
-        Return a new sample using the given features, and the target variable(s) of \
-        this sample.
-
-        The index of the `features` argument must be a subset of, or equal to, the row \
-        index of this sample.
-        :param features: the features to use for the new sample
-        :return: the resulting, new sample object
-        """
-        target = self.target
-
-        if not features.index.isin(self.index).all():
-            raise ValueError(
-                "index of arg features contains items that do not exist in this sample"
-            )
-
-        return Sample(
-            observations=features.join(target),
-            target=target.name if isinstance(target, pd.Series) else target.columns,
-        )
-
-    def __len__(self) -> int:
-        """
-        :return: the number of observations in this sample
-        """
-        return len(self._observations)
-=======
-from ._core import Sample
->>>>>>> 196ef989
+from ._core import Sample