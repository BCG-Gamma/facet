--- conflicted
+++ resolved
@@ -190,15 +190,6 @@
 
             sample = self.sample
 
-<<<<<<< HEAD
-            def _predictions_for_split(
-                split_id: int, test_indices: np.ndarray
-            ) -> pd.DataFrame:
-                test_sample = sample.select_observations_by_position(
-                    positions=test_indices
-                )
-                return pd.DataFrame(
-=======
             splitwise_predictions = []
 
             for split_id, (_, test_indices) in enumerate(
@@ -232,7 +223,6 @@
                     raise TypeError(f"Unknown model type: {self.model.__class__}")
 
                 predictions_df = pd.DataFrame(
->>>>>>> 094c78c6
                     data={
                         ModelFitCV.F_SPLIT_ID: split_id,
                         ModelFitCV.F_PREDICTION: predictions,
