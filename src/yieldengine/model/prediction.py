--- conflicted
+++ resolved
@@ -2,14 +2,9 @@
 """
 Fitted models with cross-validation.
 
-<<<<<<< HEAD
-The `~PredictorFitCV` encapsulates a fully trained model. It contains a `Model` (
-preprocessing + estimator), a dataset given by a `Sample` object and a
-=======
 :class:`PredictorFitCV` encapsulates a fully trained model.
 It contains a :class:`.Model` (preprocessing + estimator), a dataset given by a
 :class:`yieldengine.Sample` object and a
->>>>>>> e9bfa828
 cross-validation method. The model is fitted accordingly.
 """
 import copy
@@ -83,22 +78,12 @@
 
     @property
     def cv(self) -> BaseCrossValidator:
-<<<<<<< HEAD
-        """The cross validator generating the train splits.
-        """
-=======
         """The cross validator generating the train splits."""
->>>>>>> e9bfa828
         return self._cv
 
     @property
     def sample(self) -> Sample:
-<<<<<<< HEAD
-        """The sample from which the training sets are drawn
-        """
-=======
         """The sample from which the training sets are drawn."""
->>>>>>> e9bfa828
         return self._sample
 
     @property
@@ -112,12 +97,8 @@
         return iter(self._model_by_split)
 
     def fitted_model(self, split_id: int) -> Model:
-<<<<<<< HEAD
-        """Return the fitted model for a given split.
-=======
         """
         Return the fitted model for a given split.
->>>>>>> e9bfa828
 
         :param split_id: start index of test split
         :return: the model fitted for the train split at the given index
@@ -173,11 +154,7 @@
 
     def predictions_for_all_splits(self) -> pd.DataFrame:
         """
-<<<<<<< HEAD
-        For each split of this Predictor's CV, predict all values in the test set.
-=======
         Predict all values in the test set.
->>>>>>> e9bfa828
 
         The result is a data frame with one row per prediction, indexed by the
         observations in the sample and the split id (index level ``F_SPLIT_ID``),
@@ -241,16 +218,12 @@
 
     @staticmethod
     def _fit_model_for_split(model: Model, train_sample: Sample) -> Model:
-        """Fit a model using a sample.
+        """
+        Fit a model using a sample.
 
         :param model:  the :class:`yieldengine.model.Model` to fit
-<<<<<<< HEAD
-        :param train_sample: `Sample` to fit on
-        :return: tuple of the the split_id and the fitted `Model`
-=======
         :param train_sample: data used to fit the model
         :return: fitted model for the split
->>>>>>> e9bfa828
         """
         model.fit(X=train_sample.features, y=train_sample.target)
         return model
