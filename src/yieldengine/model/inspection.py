--- conflicted
+++ resolved
@@ -112,11 +112,7 @@
 
     def feature_importances(self) -> pd.Series:
         """
-<<<<<<< HEAD
-        :returns: feature importances as their mean absolute SHAP contributions, \
-=======
         :return: feature importances as their mean absolute SHAP contributions, \
->>>>>>> 90c79e9f
         normalised to a total 100%
         """
         feature_importances: pd.Series = self.shap_matrix().abs().mean()
