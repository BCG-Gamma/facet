# coding=utf-8
"""This module contains the ModelInspector class which allows to compute and
visualize information regarding the shap values of a model."""
import logging
from typing import *

import numpy as np
import pandas as pd
from matplotlib import pyplot
from scipy.cluster.hierarchy import dendrogram, linkage
from scipy.spatial.distance import squareform
from shap import KernelExplainer, TreeExplainer
from shap.explainers.explainer import Explainer
from sklearn.base import BaseEstimator

from yieldengine import deprecated
from yieldengine.dendrogram import LinkageTree
from yieldengine.model import Model
from yieldengine.model.prediction import PredictorCV

log = logging.getLogger(__name__)

V_SHAP_DEFAULT_DEPENDENCE = "tree_path_dependent"


class ModelInspector:
    """
    Class to inspect the shap values of a model.

    :param PredictorCV predictor: predictor containing the information about the \
    model, the data (a Sample object), the cross-validation and predictions.
    """
    __slots__ = [
        "_shap_explainer_by_split",
        "_shap_matrix",
        "_feature_dependency_matrix",
        "_predictor",
        "_shap_feature_dependence",
    ]

    F_FEATURE = "feature"

    def __init__(
        self,
        predictor: PredictorCV,
        shap_feature_dependence: str = V_SHAP_DEFAULT_DEPENDENCE,
    ) -> None:

        self._shap_matrix: Optional[pd.DataFrame] = None
        self._feature_dependency_matrix: Optional[pd.DataFrame] = None
        self._predictor = predictor
        self._shap_feature_dependence = shap_feature_dependence

    @property
    def predictor(self) -> PredictorCV:
        """The `PredictorCV` used for inspection."""
        return self._predictor

    def _make_shap_explainer(
        self, estimator: BaseEstimator, data: pd.DataFrame
    ) -> Explainer:

        # NOTE:
        # unfortunately, there is no convenient function in shap to determine the best
        # explainer method. hence we use this try/except approach.

        # further there is no consistent "Modeltype X is unsupported" exception raised,
        # which is why we need to always assume the error resulted from this cause -
        # we should not attempt to filter the exception type or message given that it is
        # currently inconsistent

<<<<<<< HEAD
        # todo: instead create factory for shap explainers
        print('before treeexplainer')
        return TreeExplainer(
            model=estimator, data=data, feature_dependence="independent"
        )
        print('instantiate tree explainer')
        try:
            return TreeExplainer(model=estimator)
=======
        try:
            if self._shap_feature_dependence != V_SHAP_DEFAULT_DEPENDENCE:
                shap_data = data
            else:
                shap_data = None

            return TreeExplainer(
                model=estimator,
                data=shap_data,
                feature_dependence=self._shap_feature_dependence,
            )
>>>>>>> b158dd84
        except Exception as e:
            log.debug(
                f"failed to instantiate shap.TreeExplainer:{str(e)},"
                "using shap.KernelExplainer as fallback"
            )
            # when using KernelExplainer, shap expects "model" to be a callable that
            # predicts
            # noinspection PyUnresolvedReferences
            return KernelExplainer(model=estimator.predict, data=data)

    def shap_matrix(self) -> pd.DataFrame:
        """Return shap values as a dataframe."""
        if self._shap_matrix is not None:
            return self._shap_matrix

        sample = self.predictor.sample

        predictions_by_observation_and_split = self.predictor.predictions_for_all_samples().set_index(
            PredictorCV.F_SPLIT_ID, append=True
        )

        def shap_matrix_for_split(split_id: int, split_model: Model) -> pd.DataFrame:

            observation_indices_in_split = predictions_by_observation_and_split.xs(
                key=split_id, level=PredictorCV.F_SPLIT_ID
            ).index

            split_x = sample.select_observations(
                ids=observation_indices_in_split
            ).features

            estimator = split_model.estimator

            if split_model.preprocessing is not None:
                data_transformed = split_model.preprocessing.transform(split_x)
            else:
                data_transformed = split_x

            shap_matrix = self._make_shap_explainer(
                estimator=estimator, data=data_transformed
            ).shap_values(data_transformed)

            return pd.DataFrame(
                data=shap_matrix,
                index=observation_indices_in_split,
                columns=data_transformed.columns,
            )

        shap_values_df = pd.concat(
            objs=[
                shap_matrix_for_split(split_id, model)
                for split_id, model in self.predictor.model_by_split.items()
            ],
            sort=True,
        ).fillna(0.0)

        # Group SHAP matrix by observation ID and aggregate SHAP values using mean()
        self._shap_matrix = shap_values_df.groupby(by=shap_values_df.index).mean()

        return self._shap_matrix

    def feature_importances(self) -> pd.Series:
        """
        :returns: feature importances as their mean absolute SHAP contributions, \
        normalised to a total 100%
        """
        feature_importances: pd.Series = self.shap_matrix().abs().mean()
        return (feature_importances / feature_importances.sum()).sort_values(
            ascending=False
        )

    def feature_dependency_matrix(self) -> pd.DataFrame:
        """Return the Pearson correlation matrix of the shap matrix."""
        if self._feature_dependency_matrix is None:
            shap_matrix = self.shap_matrix()

            # exclude features with zero Shapley importance
            # noinspection PyUnresolvedReferences
            shap_matrix = shap_matrix.loc[:, (shap_matrix != 0.0).any()]

            self._feature_dependency_matrix = shap_matrix.corr(method="pearson")

        return self._feature_dependency_matrix

    def cluster_dependent_features(self) -> LinkageTree:
        """Returns a `LinkageTree` based on the `feature_dependency_matrix`."""
        # convert shap correlations to distances (1 = most distant)
        feature_distance_matrix = 1 - self.feature_dependency_matrix().abs()

        # compress the distance matrix (required by scipy)
        compressed_distance_vector = squareform(feature_distance_matrix)

        # calculate the linkage matrix
        linkage_matrix = linkage(y=compressed_distance_vector, method="single")

        # feature labels and weights will be used as the leaves of the linkage tree
        feature_importances = self.feature_importances()

        # select only the features that appear in the distance matrix, and in the
        # correct order
        feature_importances = feature_importances.loc[
            feature_importances.index.intersection(feature_distance_matrix.index)
        ]

        # build and return the linkage tree
        return LinkageTree(
            scipy_linkage_matrix=linkage_matrix,
            leaf_labels=feature_importances.index,
            leaf_weights=feature_importances.values,
        )

    @deprecated("experimental version using scipy natively")
    def plot_feature_dendrogram_scipy(
        self, figsize: Tuple[int, int] = (20, 30)
    ) -> None:

        feature_dependencies = self.feature_dependency_matrix()

        compressed = squareform(1 - np.abs(feature_dependencies.values))

        linkage_matrix = linkage(y=compressed, method="single")
        pyplot.figure(num=None, figsize=figsize, facecolor="w", edgecolor="k")
        dendrogram(
            linkage_matrix,
            labels=feature_dependencies.index.values,
            orientation="left",
            distance_sort=True,
            leaf_font_size=16,
        )
        pyplot.axvline(x=0.5, ymin=0, ymax=1, linestyle="--", color="#000000")
        pyplot.axvline(x=0.25, ymin=0, ymax=1, linestyle="--", color="#000000")
        pyplot.title("Hierarchical Clustering: Correlated Feature Dependence")

        pyplot.show()<|MERGE_RESOLUTION|>--- conflicted
+++ resolved
@@ -69,16 +69,6 @@
         # we should not attempt to filter the exception type or message given that it is
         # currently inconsistent
 
-<<<<<<< HEAD
-        # todo: instead create factory for shap explainers
-        print('before treeexplainer')
-        return TreeExplainer(
-            model=estimator, data=data, feature_dependence="independent"
-        )
-        print('instantiate tree explainer')
-        try:
-            return TreeExplainer(model=estimator)
-=======
         try:
             if self._shap_feature_dependence != V_SHAP_DEFAULT_DEPENDENCE:
                 shap_data = data
@@ -90,7 +80,6 @@
                 data=shap_data,
                 feature_dependence=self._shap_feature_dependence,
             )
->>>>>>> b158dd84
         except Exception as e:
             log.debug(
                 f"failed to instantiate shap.TreeExplainer:{str(e)},"
@@ -129,7 +118,7 @@
             else:
                 data_transformed = split_x
 
-            shap_matrix = self._make_shap_explainer(
+            shap_matrix = ModelInspector._make_shap_explainer(
                 estimator=estimator, data=data_transformed
             ).shap_values(data_transformed)
 
