"""
Linkage Tree.

<<<<<<< HEAD
Define the class :class:`~yieldengine.dendrogram.linkage.LinkageTree`
which serves as the internal representation of dendrograms.

The classes :class:`~yieldengine.dendrogram.linkage.LinkageNode` and
:class:`~yieldengine.dendrogram.linkage.LeafNode` are the building blocks of
:class:`~yieldengine.dendrogram.linkage.LinkageTree`. Both these classes inherit from
:class:`~yieldengine.dendrogram.linkage.Node`."""
=======
:class:`LinkageTree` is the internal representation of dendrograms.

:class:`LinkageNode` and :class:`LeafNode` are the building blocks of
:class:`LinkageTree`. Both these classes inherit from :class:`Node`.
"""
>>>>>>> 2c5039df

from abc import ABC, abstractmethod
from typing import *

import numpy as np


class Node(ABC):
    """
<<<<<<< HEAD
    Node of a `LinkageTree`.
=======
    Node of a :class:`LinkageTree`.
>>>>>>> 2c5039df

    Implementations must define `children_distance`, `weight`, `label`, `is_leaf`.
    """

    __slots__ = ["_index"]

    def __init__(self, index: int) -> None:
        self._index = index

    @property
    def index(self) -> int:
        """The index of the node."""
        return self._index

    @property
    @abstractmethod
    def children_distance(self) -> float:
        """Distance from the node to its children."""
        pass

    @property
    @abstractmethod
    def weight(self) -> float:
        """Weight of the node."""
        pass

    @property
    @abstractmethod
    def label(self) -> str:
        """Label of the node."""
        pass

    @property
    @abstractmethod
    def is_leaf(self) -> bool:
        """True if the node is a leaf, False otherwise."""
        pass

    def _type_error(self, property_name: str) -> TypeError:
        return TypeError(f"{property_name} is not defined for a {type(self).__name__}")

    def __repr__(self) -> str:
        return f"{self.__class__.__name__}_{self._index}"


class LinkageNode(Node):
    """
<<<<<<< HEAD
    Internal node in a `LinkageTree`.
=======
    Internal node in a :class:`LinkageTree`.
>>>>>>> 2c5039df

    :param children_distance: distance from the node to its children
    """

    __slots__ = ["_children_distance"]

    def __init__(self, index: int, children_distance: Optional[float]) -> None:
        super().__init__(index=index)
        self._children_distance = children_distance

    @property
    def children_distance(self) -> float:
        """Distance to the children."""
        return self._children_distance

    @property
    def weight(self) -> float:
        """Undefined, should not be called."""
        raise self._type_error("weight")

    @property
    def label(self) -> str:
        """Undefined, should not be called."""
        raise self._type_error("label")

    @property
    def is_leaf(self) -> bool:
        """``True`` if the node is a leaf, ``False`` otherwise."""
        return False

    def __repr__(self) -> str:
        return f"{super().__repr__()}[dist={self.children_distance * 100:.0f}%]"


class LeafNode(Node):
    """
    Leaf in a linkage tree.

    :param index: the leaf index
    :param label: the leaf label
    :param weight: the leaf weight
    """

    __slots__ = ["_weight", "_label"]

    def __init__(self, index: int, label: str, weight: float) -> None:
        super().__init__(index=index)
        self._label = label
        self._weight = weight

    @property
    def children_distance(self) -> float:
        """Distance to the children."""
        raise self._type_error("children_distance")

    @property
    def label(self) -> str:
        """Label of the node."""
        return self._label

    @property
    def weight(self) -> float:
        """Importance of the node."""
        return self._weight

    @property
    def is_leaf(self) -> bool:
        """True."""
        return True

    def __repr__(self) -> str:
        return f"{super().__repr__()}[label={self.label}, weight={self.weight}]"


class LinkageTree:
    """
    Wrapper around a scipy linkage matrix.

    :param scipy_linkage_matrix: linkage matrix from scipy
    :param leaf_labels: labels of the leaves
    :param leaf_weights: importance of the leaves
    """

    F_CHILD_LEFT = 0
    F_CHILD_RIGHT = 1
    F_CHILDREN_DISTANCE = 2
    F_N_DESCENDANTS = 3

    def __init__(
        self,
        scipy_linkage_matrix: np.ndarray,
        leaf_labels: Iterable[str],
        leaf_weights: Iterable[float],
    ) -> None:
        # one row of the linkage matrix is a quadruple:
        # (
        #    <index of left child>,
        #    <index of right child>,
        #    <distance between children>,
        #    <number of descendant nodes, from direct children down to leaf nodes>
        # )

        n_branches = len(scipy_linkage_matrix)
        n_leaves = n_branches + 1

        def _validate_leafs(var: Sequence[Any], var_name: str):
            if len(var) != n_branches + 1:
                raise ValueError(
                    f"expected {n_branches + 1} values " f"for arg {var_name}"
                )

        self._linkage_matrix = scipy_linkage_matrix

        leaf_labels = list(leaf_labels)
        leaf_weights = list(leaf_weights)

        _validate_leafs(leaf_labels, "leaf_labels")
        _validate_leafs(leaf_weights, "leaf_weights")

        self._nodes = [
            *[
                LeafNode(index=index, label=label, weight=weight)
                for index, (label, weight) in enumerate(zip(leaf_labels, leaf_weights))
            ],
            *[
                LinkageNode(
                    index=index + n_leaves,
                    children_distance=scipy_linkage_matrix[index][
                        LinkageTree.F_CHILDREN_DISTANCE
                    ],
                )
                for index in range(n_branches)
            ],
        ]

    @property
    def root(self) -> Node:
        """
        The root node of the linkage tree.

        It is the cluster containing all other clusters.
        """
        return self._nodes[-1]

    def children(self, node: Node) -> Optional[Tuple[Node, Node]]:
<<<<<<< HEAD
        """Return None if the node is a leaf, otherwise the pair of children."""
=======
        """Return the children of the node.

        :return: ``None`` if the node is a leaf, otherwise the pair of children
        """
>>>>>>> 2c5039df
        if node.is_leaf:
            return None
        else:
            # noinspection PyProtectedMember
            node_linkage = self._linkage_matrix[node._index - self.n_leaves]
            ix_c1, ix_c2 = node_linkage[
                [LinkageTree.F_CHILD_LEFT, LinkageTree.F_CHILD_RIGHT]
            ].astype(int)
            return self._nodes[ix_c1], self._nodes[ix_c2]

    @property
    def n_leaves(self) -> int:
        """The number of leaves."""
        return len(self) - len(self._linkage_matrix)

    def __len__(self) -> int:
        return len(self._nodes)

    def __getitem__(self, item: int) -> Node:
        return self._nodes[item]<|MERGE_RESOLUTION|>--- conflicted
+++ resolved
@@ -1,21 +1,11 @@
 """
 Linkage Tree.
 
-<<<<<<< HEAD
-Define the class :class:`~yieldengine.dendrogram.linkage.LinkageTree`
-which serves as the internal representation of dendrograms.
-
-The classes :class:`~yieldengine.dendrogram.linkage.LinkageNode` and
-:class:`~yieldengine.dendrogram.linkage.LeafNode` are the building blocks of
-:class:`~yieldengine.dendrogram.linkage.LinkageTree`. Both these classes inherit from
-:class:`~yieldengine.dendrogram.linkage.Node`."""
-=======
 :class:`LinkageTree` is the internal representation of dendrograms.
 
 :class:`LinkageNode` and :class:`LeafNode` are the building blocks of
 :class:`LinkageTree`. Both these classes inherit from :class:`Node`.
 """
->>>>>>> 2c5039df
 
 from abc import ABC, abstractmethod
 from typing import *
@@ -25,11 +15,7 @@
 
 class Node(ABC):
     """
-<<<<<<< HEAD
-    Node of a `LinkageTree`.
-=======
     Node of a :class:`LinkageTree`.
->>>>>>> 2c5039df
 
     Implementations must define `children_distance`, `weight`, `label`, `is_leaf`.
     """
@@ -77,11 +63,7 @@
 
 class LinkageNode(Node):
     """
-<<<<<<< HEAD
-    Internal node in a `LinkageTree`.
-=======
     Internal node in a :class:`LinkageTree`.
->>>>>>> 2c5039df
 
     :param children_distance: distance from the node to its children
     """
@@ -227,14 +209,10 @@
         return self._nodes[-1]
 
     def children(self, node: Node) -> Optional[Tuple[Node, Node]]:
-<<<<<<< HEAD
-        """Return None if the node is a leaf, otherwise the pair of children."""
-=======
         """Return the children of the node.
 
         :return: ``None`` if the node is a leaf, otherwise the pair of children
         """
->>>>>>> 2c5039df
         if node.is_leaf:
             return None
         else:
