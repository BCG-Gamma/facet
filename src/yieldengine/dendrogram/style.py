"""
Dendrogram styles.

The dendrogram styles are given as a parameter to a
<<<<<<< HEAD
`yieldengine.dendrogram.DendrogramDrawer` and determine the style of the plot.

:class:`~MatplotStyle` is a an abstract base class for styles using matplotlib

:class:`~LineStyle` renders dendrogram trees in the classical style as a line drawing

:class:`~FeatMapStyle` renders dendrogram trees as a combination of tree and heatmap
for better visibility of feature importance
=======
:class:`~yieldengine.dendrogram.DendrogramDrawer` and determine the style of the plot.

:class:`MatplotStyle` is a an abstract base class for styles using matplotlib.

:class:`~LineStyle` renders dendrogram trees in the classical style as a line drawing.

:class:`~FeatMapStyle` renders dendrogram trees as a combination of tree and heatmap
for better visibility of feature importance.
>>>>>>> 2c5039df
"""

import logging
from abc import ABC
from typing import *

import math
import matplotlib.text as mt
from matplotlib import cm
from matplotlib.axes import Axes
from matplotlib.colorbar import ColorbarBase, make_axes
from matplotlib.colors import LogNorm
from matplotlib.ticker import Formatter

from yieldengine.dendrogram import DendrogramStyle

log = logging.getLogger(__name__)

RgbaColor = Tuple[float, float, float, float]


_COLOR_BLACK = "black"
_COLOR_WHITE = "white"


class _PercentageFormatter(Formatter):
    """Format percentage."""

    def __call__(self, x, pos=None) -> str:
        return f"{x * 100.0:.0f}%"


class MatplotStyle(DendrogramStyle, ABC):
    """
    Base class for Matplotlib styles for dendrogram.

    Provide basic support for plotting a color legend for feature importance,
    and providing the `Axes` object for plotting the actual dendrogram including
    tick marks for the feature distance axis.

<<<<<<< HEAD
    :param ax: `Axes` object to draw on
=======
    :param ax: :class:`matplotlib.axes.Axes` object to draw on
>>>>>>> 2c5039df
    :param min_weight: the min weight on the feature importance color scale, must be \
                       greater than 0 and smaller than 1 (default: 0.01)
    """

    __slots__ = ["_ax", "_cm", "_min_weight"]

    _PERCENTAGE_FORMATTER = _PercentageFormatter()

    def __init__(self, ax: Axes, min_weight: float = 0.01) -> None:
        super().__init__()
        self._ax = ax

        if min_weight >= 1.0 or min_weight <= 0.0:
            raise ValueError("arg min_weight must be > 0.0 and < 1.0")

        self._min_weight = min_weight

        ax.ticklabel_format(axis="x", scilimits=(-3, 3))

        cax, _ = make_axes(ax)
        self._cm = cm.get_cmap(name="plasma", lut=256)
        self._cb = ColorbarBase(
            cax,
            cmap=self._cm,
            norm=LogNorm(min_weight, 1),
            label="feature importance",
            orientation="vertical",
        )

        cax.yaxis.set_minor_formatter(MatplotStyle._PERCENTAGE_FORMATTER)
        cax.yaxis.set_major_formatter(MatplotStyle._PERCENTAGE_FORMATTER)

    def draw_title(self, title: str) -> None:
        """Draw the title of the dendrogram."""
        self._ax.set_title(label=title)

    def draw_leaf_labels(self, labels: Sequence[str]) -> None:
        """Draw leaf labels on the dendrogram."""
        y_axis = self._ax.yaxis
        y_axis.set_ticks(ticks=range(len(labels)))
        y_axis.set_ticklabels(ticklabels=labels)

    def color(self, weight: float) -> RgbaColor:
        """
        Return the color associated to the feature weight (= importance).

        :param weight: the weight
        :return: the color as a RGBA tuple
        """
        return self._cm(
            0
            if weight <= self._min_weight
            else 1 - math.log(weight) / math.log(self._min_weight)
        )


class LineStyle(MatplotStyle):
    """The classical dendrogram style, as a coloured tree diagram."""

    def draw_link_leg(
        self, bottom: float, top: float, first_leaf: int, n_leaves: int, weight: float
    ) -> None:
        """
        Draw a horizontal link in the dendrogram between a node and one of its children.

        See :func:`~yieldengine.dendrogram.DendrogramStyle.draw_link_leg` for the
        documentation of the abstract method.

        :param bottom: the x coordinate of the child node
        :param top: the x coordinate of the parent node
        :param first_leaf: the index of the first leaf in the tree
        :param n_leaves: the number of leaves in the tree
        :param weight: the weight of the child node
        """
        line_y = first_leaf + (n_leaves - 1) / 2
        self._draw_line(x1=bottom, x2=top, y1=line_y, y2=line_y, weight=weight)

    def draw_link_connector(
        self,
        bottom: float,
        top: float,
        first_leaf: int,
        n_leaves_left: int,
        n_leaves_right: int,
        weight: float,
    ) -> None:
        """
        Draw a vertical link between two sibling nodes and the outgoing vertical line.

        See :func:`~yieldengine.dendrogram.DendrogramStyle.draw_link_connector` for the
        documentation of the abstract method.

        :param bottom: the x coordinate of the child node
        :param top: the x coordinate of the parent node
        :param first_leaf: the index of the first leaf in the tree
        :param n_leaves_left: the number of leaves in the left subtree
        :param n_leaves_right: the number of leaves in the right subtree
        :param weight: the weight of the parent node
        """
        self._draw_line(
            x1=bottom,
            x2=bottom,
            y1=first_leaf + (n_leaves_left - 1) / 2,
            y2=first_leaf + n_leaves_left + (n_leaves_right - 1) / 2,
            weight=weight,
        )

        self.draw_link_leg(
            bottom=bottom,
            top=top,
            first_leaf=first_leaf,
            n_leaves=n_leaves_left + n_leaves_right,
            weight=weight,
        )

    def _draw_line(
        self, x1: float, x2: float, y1: float, y2: float, weight: float
    ) -> None:
        self._ax.plot((x1, x2), (y1, y2), color=self.color(weight))


class FeatMapStyle(MatplotStyle):
    """
    Plot dendrograms with a heat map style.

    :param ax: a matplotlib `Axes`
    :param min_weight: the min weight in the color bar
    """

    def __init__(self, ax: Axes, min_weight: float = 0.01) -> None:
        super().__init__(ax=ax, min_weight=min_weight)
        ax.margins(0, 0)
        ax.set_xlim(0, 1)
        self._figure = ax.figure
        self._renderer = ax.figure.canvas.get_renderer()

    def draw_link_leg(
        self, bottom: float, top: float, first_leaf: int, n_leaves: int, weight: float
    ) -> None:
        """
        Draw a horizontal box in the dendrogram for a leaf.

        See :func:`~yieldengine.dendrogram.DendrogramStyle.draw_link_leg` for the
        documentation of the abstract method.

        :param bottom: the x coordinate of the child node
        :param top: the x coordinate of the parent node
        :param first_leaf: the index of the first leaf in the tree
        :param n_leaves: the number of leaves in the tree
        :param weight: the weight of the child node
        """
        line_y = first_leaf + (n_leaves - 1) / 2
        self._draw_hbar(x=bottom, w=top - bottom, y=line_y, h=1, weight=weight)

    def draw_link_connector(
        self,
        bottom: float,
        top: float,
        first_leaf: int,
        n_leaves_left: int,
        n_leaves_right: int,
        weight: float,
    ) -> None:
        """
        Draw a link between a node and its two children as a box.

        See :func:`~yieldengine.dendrogram.DendrogramStyle.draw_link_connector` for the
        documentation of the abstract method.

        :param bottom: x lower value of the drawn box
        :param top: x upper value of the drawn box
        :param first_leaf: index of the first leaf in the linkage tree
        :param n_leaves_left: the number of leaves in the left sub-tree
        :param n_leaves_right: the number of leaves in the right sub-tree
        :param weight: weight of the parent node
        """
        self._draw_hbar(
            x=bottom,
            w=top - bottom,
            y=first_leaf,
            h=n_leaves_left + n_leaves_right,
            weight=weight,
        )

    def _draw_hbar(self, x: float, y: float, w: float, h: float, weight: float) -> None:
        """
        Draw a box.

        :param x: left x position of the box
        :param y: top vertical position of the box
        :param w: the width of the box
        :param h: the height of the box
        :param weight: the weight used to compute the color of the box
        """
        fill_color = self.color(weight)

        self._ax.barh(
            y=[y - 0.5],
            width=[w],
            height=[h],
            left=[x],
            align="edge",
            color=fill_color,
            edgecolor=_COLOR_WHITE,
            linewidth=1,
        )

        weight_percent = weight * 100
        label = (
            f"{weight_percent:.2g}%"
            if round(weight_percent, 1) < 100
            else f"{weight_percent:.3g}%"
        )
        fig = self._figure
        (x0, _), (x1, _) = self._ax.transData.inverted().transform(
            mt.Text(0, 0, label, figure=fig).get_window_extent(self._renderer)
        )

        if abs(x1 - x0) <= w:
            fill_luminance = sum(fill_color[:3]) / 3
            text_color = _COLOR_WHITE if fill_luminance < 0.5 else _COLOR_BLACK
            self._ax.text(
                x + w / 2,
                y + (h - 1) / 2,
                label,
                ha="center",
                va="center",
                color=text_color,
            )<|MERGE_RESOLUTION|>--- conflicted
+++ resolved
@@ -2,16 +2,6 @@
 Dendrogram styles.
 
 The dendrogram styles are given as a parameter to a
-<<<<<<< HEAD
-`yieldengine.dendrogram.DendrogramDrawer` and determine the style of the plot.
-
-:class:`~MatplotStyle` is a an abstract base class for styles using matplotlib
-
-:class:`~LineStyle` renders dendrogram trees in the classical style as a line drawing
-
-:class:`~FeatMapStyle` renders dendrogram trees as a combination of tree and heatmap
-for better visibility of feature importance
-=======
 :class:`~yieldengine.dendrogram.DendrogramDrawer` and determine the style of the plot.
 
 :class:`MatplotStyle` is a an abstract base class for styles using matplotlib.
@@ -20,7 +10,6 @@
 
 :class:`~FeatMapStyle` renders dendrogram trees as a combination of tree and heatmap
 for better visibility of feature importance.
->>>>>>> 2c5039df
 """
 
 import logging
@@ -61,11 +50,7 @@
     and providing the `Axes` object for plotting the actual dendrogram including
     tick marks for the feature distance axis.
 
-<<<<<<< HEAD
-    :param ax: `Axes` object to draw on
-=======
     :param ax: :class:`matplotlib.axes.Axes` object to draw on
->>>>>>> 2c5039df
     :param min_weight: the min weight on the feature importance color scale, must be \
                        greater than 0 and smaller than 1 (default: 0.01)
     """
