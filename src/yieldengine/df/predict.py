# coding=utf-8
"""Base classes for wrapper around regressors and classifiers returning dataframes."""

import logging
from abc import ABC
from typing import *

import numpy as np
import pandas as pd
from sklearn.base import ClassifierMixin, RegressorMixin

from yieldengine import ListLike, MatrixLike
from yieldengine.df import DataFrameEstimator

log = logging.getLogger(__name__)

_BasePredictor = TypeVar("_BasePredictor", bound=Union[RegressorMixin, ClassifierMixin])
_BaseRegressor = TypeVar("_BaseRegressor", bound=RegressorMixin)
_BaseClassifier = TypeVar("_BaseClassifier", bound=ClassifierMixin)


class DataFramePredictor(DataFrameEstimator[_BasePredictor], ABC):
    """
    Base class for sklearn regressors and classifiers that preserve data frames

    :param `**kwargs`: arguments passed to `DataFrameEstimator` in `__init__`
    """

    F_PREDICTION = "prediction"

    @property
    def n_outputs(self) -> int:
        """
        the number of outputs predicted by this predictor; defaults to 1 if base
        predictor does not define property n_outputs_
        """
        if self.is_fitted:
            return getattr(self.base_estimator, "n_outputs_", 1)
        else:
            raise AttributeError("n_outputs not defined for unfitted predictor")

    # noinspection PyPep8Naming
    def predict(
        self, X: pd.DataFrame, **predict_params
    ) -> Union[pd.Series, pd.DataFrame]:
        """
        Return prediction as a series for single-output problems, or as a data frame
        for multi-output problems.

        :param X: the data frame of features
        :param predict_params: additional arguments passed to the `predict` method \
        of the base estimator
        :return: the predictions
        """
        self._check_parameter_types(X, None)

<<<<<<< HEAD
        return self._prediction_to_series_or_frame(
            X, self._base_predict(X, **predict_params)
=======
        # noinspection PyUnresolvedReferences
        return self._prediction_to_series_or_frame(
            X, self.base_estimator.predict(X, **predict_params)
>>>>>>> c7b20880
        )

    # noinspection PyPep8Naming
    def fit_predict(self, X: pd.DataFrame, y: pd.Series, **fit_params) -> pd.Series:
        """Fit and return the predictions.

        :param X: the data frame of features
        :param y: the series of target used to train the model
        :param fit_params: additional arguments passed to the the `predict` method
          of the base estimator
        :return: `pd.Series` of the predictions for X
        """
        self._check_parameter_types(X, y)

<<<<<<< HEAD
        result = self._prediction_to_series_or_frame(
            X, self._base_fit_predict(X, y, **fit_params)
=======
        # noinspection PyUnresolvedReferences
        result = self._prediction_to_series_or_frame(
            X, self.base_estimator.fit_predict(X, y, **fit_params)
>>>>>>> c7b20880
        )

        self._post_fit(X, y, **fit_params)

        return result

    # noinspection PyPep8Naming
<<<<<<< HEAD
    def predict_proba(self, X: pd.DataFrame) -> Union[pd.Series, pd.DataFrame]:
        """Probability estimates.

        :param X: dataframe of features
        :return: the series/dataframe (multiclasss) of probabiliy estimates
        """
        self._check_parameter_types(X, None)

        return self._prediction_to_series_or_frame(X, self._base_predict_proba(X))

    # noinspection PyPep8Naming
    def predict_log_proba(self, X: pd.DataFrame) -> Union[pd.Series, pd.DataFrame]:
        """Log of probability estimates.

        :param X: dataframe of features
        :return: series/dataframe (multiclasss) of log-probabilities
        """
        self._check_parameter_types(X, None)

        return self._prediction_to_series_or_frame(X, self._base_predict_log_proba(X))

    # noinspection PyPep8Naming
    def decision_function(self, X: pd.DataFrame) -> pd.DataFrame:
        """Evaluate the decision function for the samples in X.

        :param X: dataframe of features
        :return: dataframe of the decision functions of the sample for each class
        """
        self._check_parameter_types(X, None)

        return pd.DataFrame(
            data=self._base_decision_function(X),
            index=X.index,
            columns=getattr(self.base_estimator, "classes_", None),
        )

    # noinspection PyPep8Naming
=======
>>>>>>> c7b20880
    def score(
        self,
        X: pd.DataFrame,
        y: Optional[pd.Series] = None,
        sample_weight: Optional[Any] = None,
    ) -> float:
        """Return the score of the base estimator.

        :param X: data frame of the features, shape = (n_samples, n_features)
        :param y: series of the true targets, shape = (n_samples) or (n_samples, \
        n_outputs)
        :param sample_weight:  array-like, sample weights, shape = (n_sample)
        :return: the score of the model
        """
        self._check_parameter_types(X, None)
        return self.base_estimator.score(X, y, sample_weight)

    # noinspection PyPep8Naming
    def _prediction_to_series_or_frame(
<<<<<<< HEAD
        self, X: pd.DataFrame, y: Union[np.ndarray, pd.Series, Sequence[Any]]
    ) -> Union[pd.Series, pd.DataFrame]:
        if isinstance(y, pd.Series):
            return y
        elif isinstance(y, pd.DataFrame):
            return y
        elif isinstance(y, Sequence) or (
            isinstance(y, np.ndarray) and (len(y.shape) < 2 or y.shape[1] == 1)
        ):
            return pd.Series(y, name=self.F_PREDICTION, index=X.index)
        else:
            labels = None
            if isinstance(self.base_estimator, ClassifierMixin):
                labels = self.base_estimator.classes_

            return pd.DataFrame(data=y, columns=labels)
=======
        self, X: pd.DataFrame, y: MatrixLike[Any]
    ) -> Union[pd.Series, pd.DataFrame]:
        if isinstance(y, pd.Series) or isinstance(y, pd.DataFrame):
            # if we already have a series or data frame, return it unchanged
            return y
        elif isinstance(y, np.ndarray):
            if len(y) == len(X):
                # predictions are usually provided as an ndarray of the same length as X
                if len(y.shape) == 1:
                    # single-output predictions yield an ndarray of shape (n_samples)
                    return pd.Series(data=y, name=self.F_PREDICTION, index=X.index)
                if len(y.shape) == 2:
                    # multi-output predictions yield an ndarray of shape (n_samples,
                    # n_outputs)
                    return pd.DataFrame(data=y, index=X.index)
            raise TypeError(
                f"Unexpected shape of ndarray returned as prediction:" f" {y.shape}"
            )
        raise TypeError(
            f"unexpected data type returned as prediction: " f"{type(y).__name__}"
        )
>>>>>>> c7b20880


class DataFrameRegressor(DataFramePredictor[_BaseRegressor], ABC):
    """
    Wrapper around sklearn regressors that preserves data frames
    """


class DataFrameClassifier(DataFramePredictor[_BaseClassifier], ABC):
    """
    Wrapper around sklearn classifiers that preserves data frames
    """

    @property
    def classes(self) -> Optional[ListLike[Any]]:
        """
        The classes of this classifier after fitting; None if the base estimator has
        no `classes_` property
        """
        if self.is_fitted:
            return getattr(self.base_estimator, "classes_", None)
        else:
            raise AttributeError("classes not defined for unfitted classifier")

    # noinspection PyPep8Naming
    def predict_proba(self, X: pd.DataFrame) -> Union[pd.DataFrame, List[pd.DataFrame]]:
        """
        Probability estimates.

        :param X: data frame of features
        :return: the series of probability estimates
        """
        self._check_parameter_types(X, None)

        # noinspection PyUnresolvedReferences
        return self._prediction_with_class_labels(
            X, self.base_estimator.predict_proba(X)
        )

    # noinspection PyPep8Naming
    def predict_log_proba(
        self, X: pd.DataFrame
    ) -> Union[pd.DataFrame, List[pd.DataFrame]]:
        """
        Log of probability estimates.

        :param X: data frame of features
        :return: series of log-probabilities
        """
        self._check_parameter_types(X, None)

        # noinspection PyUnresolvedReferences
        return self._prediction_with_class_labels(
            X, self.base_estimator.predict_log_proba(X)
        )

    # noinspection PyPep8Naming
    def decision_function(self, X: pd.DataFrame) -> Union[pd.Series, pd.DataFrame]:
        """
        Evaluates the decision function for the samples in X.
        :param X: data frame of features
        :return: data frame of the decision functions of the sample for each class
        """
        self._check_parameter_types(X, None)

        # noinspection PyUnresolvedReferences
        return self._prediction_with_class_labels(
            X, self.base_estimator.decision_function(X)
        )

    # noinspection PyPep8Naming
    def _prediction_with_class_labels(
        self, X: pd.DataFrame, y: MatrixLike[Any]
    ) -> Union[pd.Series, pd.DataFrame, List[pd.DataFrame]]:
        if isinstance(y, pd.DataFrame) or isinstance(y, pd.Series):
            # if we already have a series or data frame, return it unchanged
            return y
        elif isinstance(y, list) and self.n_outputs > 1:
            # if we have a multi-output classifier, prediction of probabilities
            # yields a list of ndarrays
            return [self._prediction_with_class_labels(X, output) for output in y]
        elif isinstance(y, np.ndarray):
            if len(y) == len(X):
                # predictions of probabilities are usually provided as an ndarray the
                # same length as X
                if len(y.shape) == 1:
                    # for a binary classifier, we get a series with probabilities for
                    # the second class
                    return pd.Series(data=y, index=X.index, name=self.classes[1])
                elif len(y.shape) == 2:
                    # for a multi-class classifiers, we get a two-dimensional ndarray
                    # with probabilities for each class
                    return pd.DataFrame(data=y, index=X.index, columns=self.classes)
            raise TypeError(
                f"Unexpected shape of ndarray returned as prediction: {y.shape}"
            )
        raise TypeError(f"unexpected type or prediction result: {type(y).__name__}")<|MERGE_RESOLUTION|>--- conflicted
+++ resolved
@@ -54,14 +54,9 @@
         """
         self._check_parameter_types(X, None)
 
-<<<<<<< HEAD
-        return self._prediction_to_series_or_frame(
-            X, self._base_predict(X, **predict_params)
-=======
         # noinspection PyUnresolvedReferences
         return self._prediction_to_series_or_frame(
             X, self.base_estimator.predict(X, **predict_params)
->>>>>>> c7b20880
         )
 
     # noinspection PyPep8Naming
@@ -76,14 +71,9 @@
         """
         self._check_parameter_types(X, y)
 
-<<<<<<< HEAD
-        result = self._prediction_to_series_or_frame(
-            X, self._base_fit_predict(X, y, **fit_params)
-=======
         # noinspection PyUnresolvedReferences
         result = self._prediction_to_series_or_frame(
             X, self.base_estimator.fit_predict(X, y, **fit_params)
->>>>>>> c7b20880
         )
 
         self._post_fit(X, y, **fit_params)
@@ -91,46 +81,6 @@
         return result
 
     # noinspection PyPep8Naming
-<<<<<<< HEAD
-    def predict_proba(self, X: pd.DataFrame) -> Union[pd.Series, pd.DataFrame]:
-        """Probability estimates.
-
-        :param X: dataframe of features
-        :return: the series/dataframe (multiclasss) of probabiliy estimates
-        """
-        self._check_parameter_types(X, None)
-
-        return self._prediction_to_series_or_frame(X, self._base_predict_proba(X))
-
-    # noinspection PyPep8Naming
-    def predict_log_proba(self, X: pd.DataFrame) -> Union[pd.Series, pd.DataFrame]:
-        """Log of probability estimates.
-
-        :param X: dataframe of features
-        :return: series/dataframe (multiclasss) of log-probabilities
-        """
-        self._check_parameter_types(X, None)
-
-        return self._prediction_to_series_or_frame(X, self._base_predict_log_proba(X))
-
-    # noinspection PyPep8Naming
-    def decision_function(self, X: pd.DataFrame) -> pd.DataFrame:
-        """Evaluate the decision function for the samples in X.
-
-        :param X: dataframe of features
-        :return: dataframe of the decision functions of the sample for each class
-        """
-        self._check_parameter_types(X, None)
-
-        return pd.DataFrame(
-            data=self._base_decision_function(X),
-            index=X.index,
-            columns=getattr(self.base_estimator, "classes_", None),
-        )
-
-    # noinspection PyPep8Naming
-=======
->>>>>>> c7b20880
     def score(
         self,
         X: pd.DataFrame,
@@ -150,24 +100,6 @@
 
     # noinspection PyPep8Naming
     def _prediction_to_series_or_frame(
-<<<<<<< HEAD
-        self, X: pd.DataFrame, y: Union[np.ndarray, pd.Series, Sequence[Any]]
-    ) -> Union[pd.Series, pd.DataFrame]:
-        if isinstance(y, pd.Series):
-            return y
-        elif isinstance(y, pd.DataFrame):
-            return y
-        elif isinstance(y, Sequence) or (
-            isinstance(y, np.ndarray) and (len(y.shape) < 2 or y.shape[1] == 1)
-        ):
-            return pd.Series(y, name=self.F_PREDICTION, index=X.index)
-        else:
-            labels = None
-            if isinstance(self.base_estimator, ClassifierMixin):
-                labels = self.base_estimator.classes_
-
-            return pd.DataFrame(data=y, columns=labels)
-=======
         self, X: pd.DataFrame, y: MatrixLike[Any]
     ) -> Union[pd.Series, pd.DataFrame]:
         if isinstance(y, pd.Series) or isinstance(y, pd.DataFrame):
@@ -189,7 +121,6 @@
         raise TypeError(
             f"unexpected data type returned as prediction: " f"{type(y).__name__}"
         )
->>>>>>> c7b20880
 
 
 class DataFrameRegressor(DataFramePredictor[_BaseRegressor], ABC):
