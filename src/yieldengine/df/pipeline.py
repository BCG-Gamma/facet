# coding=utf-8
"""Base classes for wrapper around pipeline returning pandas objects and keeping
track of the column names."""


import logging
from typing import *

import pandas as pd
from sklearn.base import BaseEstimator
from sklearn.pipeline import Pipeline
from sklearn.utils import Bunch

from yieldengine.df.predict import DataFramePredictor
from yieldengine.df.transform import DataFrameTransformer

log = logging.getLogger(__name__)


class PipelineDF(DataFrameTransformer[Pipeline], DataFramePredictor[Pipeline]):
    """
    Wrapper class around `sklearn.pipeline.Pipeline` that returns dataframes.

    :param `**kwargs`: the arguments used to construct the wrapped `Pipeline` object
    """

    def __init__(self, **kwargs) -> None:
        super().__init__(**kwargs)
        self._validate_steps()

    def _validate_steps(self) -> None:
        for name, transformer in self._transform_steps():
            if transformer is not None and not isinstance(
                transformer, DataFrameTransformer
            ):
                raise ValueError(
                    f"expected all transformers to implement DataFrameTransformer, but "
                    f"step '{name}' is a {type(transformer).__name__}"
                )

    def _transform_steps(self) -> List[Tuple[str, DataFrameTransformer]]:
        pipeline = self.base_transformer

        steps = pipeline.steps

        if len(steps) == 0:
            return []

        estimator = steps[-1][1]

        if estimator is not None and (
            hasattr(estimator, "fit_transform") or hasattr(estimator, "transform")
        ):
            transform_steps = steps
        else:
            transform_steps = steps[:-1]
        return transform_steps

    @classmethod
    def _make_base_transformer(cls, **kwargs) -> Pipeline:
        return Pipeline(**kwargs)

    def _get_columns_original(self) -> pd.Series:
        col_mappings = [
            df_transformer.columns_original
            for _, df_transformer in self._transform_steps()
            if df_transformer is not None
        ]

        if len(col_mappings) == 0:
            _columns_original = _columns_out = self.columns_in
        else:
            _columns_out = col_mappings[-1].index
            _columns_original = col_mappings[-1].values

            # iterate backwards starting from the penultimate item
            for preceding_out_to_original_mapping in col_mappings[-2::-1]:
                # join the original columns of my current transformer on the out columns
                # in the preceding transformer, then repeat
                _columns_original = preceding_out_to_original_mapping.loc[
                    _columns_original
                ].values

        return pd.Series(index=_columns_out, data=_columns_original)

    @property
    def steps(self) -> Sequence[Tuple[str, Union[DataFrameTransformer, BaseEstimator]]]:
        """
        The `steps` attribute of the underlying `Pipeline`.

        List of (name, transformer) tuples (transformers implement fit/transform).
        """
        return self.base_transformer.steps

    @property
    def named_steps(self) -> Bunch:
        """
        Read-only attribute to access any step parameter by user given name.
        Keys are step names and values are steps parameters.
        """
        return self.base_transformer.named_steps

    def __len__(self) -> int:
        """
        :return: the length of the Pipeline
        """
        return len(self.base_transformer.steps)

    def __getitem__(self, ind: Union[slice, int, str]) -> DataFrameTransformer:
        """Return a sub-pipeline or a single estimator in the pipeline

        Indexing with an integer will return an estimator; using a slice
        returns another Pipeline instance which copies a slice of this
        Pipeline. This copy is shallow: modifying (or fitting) estimators in
        the sub-pipeline will affect the larger pipeline and vice-versa.
        However, replacing a value in `step` will not affect a copy.
        """

        if isinstance(ind, slice):
            base_pipeline = self.base_transformer
            if ind.step not in (1, None):
                raise ValueError("Pipeline slicing only supports a step of 1")
            # noinspection PyTypeChecker
            return self.__class__(
                steps=base_pipeline.steps[ind],
                memory=base_pipeline.memory,
                verbose=base_pipeline.verbose,
            )
        else:
<<<<<<< HEAD
            return self.base_transformer[ind]

    @property
    def named_steps(self) -> Mapping[str, DataFrameTransformer]:
        """
        Mapping of step names to the data frame transformers representing the steps.
        """
        return self.base_transformer.named_steps
=======
            return self.base_transformer[ind]
>>>>>>> 48e1b259
<|MERGE_RESOLUTION|>--- conflicted
+++ resolved
@@ -127,15 +127,4 @@
                 verbose=base_pipeline.verbose,
             )
         else:
-<<<<<<< HEAD
-            return self.base_transformer[ind]
-
-    @property
-    def named_steps(self) -> Mapping[str, DataFrameTransformer]:
-        """
-        Mapping of step names to the data frame transformers representing the steps.
-        """
-        return self.base_transformer.named_steps
-=======
-            return self.base_transformer[ind]
->>>>>>> 48e1b259
+            return self.base_transformer[ind]