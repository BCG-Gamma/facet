# coding=utf-8
"""Base classes for wrapper around pipeline returning pandas objects and keeping
track of the column names."""


import logging
from typing import *

import pandas as pd
from sklearn.base import BaseEstimator
from sklearn.pipeline import Pipeline
from sklearn.utils import Bunch

from yieldengine.df.predict import DataFramePredictor
from yieldengine.df.transform import DataFrameTransformer

log = logging.getLogger(__name__)


class PipelineDF(DataFrameTransformer[Pipeline], DataFramePredictor[Pipeline]):
    """
    Wrapper class around `sklearn.pipeline.Pipeline` that returns dataframes.

    :param `**kwargs`: the arguments passed to `DataFrameTransformer` in `__init__`
    """

    def __init__(self, **kwargs) -> None:
        super().__init__(**kwargs)
        self._validate_steps()

    def _validate_steps(self) -> None:
        for name, transformer in self._transform_steps():
            if transformer is not None and not isinstance(
                transformer, DataFrameTransformer
            ):
                raise ValueError(
                    f"expected all transformers to implement DataFrameTransformer, but "
                    f"step '{name}' is a {type(transformer).__name__}"
                )

    def _transform_steps(self) -> List[Tuple[str, DataFrameTransformer]]:
        pipeline = self.base_transformer

        steps = pipeline.steps

        if len(steps) == 0:
            return []

        estimator = steps[-1][1]

        if estimator is not None and (
            hasattr(estimator, "fit_transform") or hasattr(estimator, "transform")
        ):
            transform_steps = steps
        else:
            transform_steps = steps[:-1]
        return transform_steps

    @classmethod
    def _make_base_transformer(cls, **kwargs) -> Pipeline:
        return Pipeline(**kwargs)

    def _get_columns_original(self) -> pd.Series:
        col_mappings = [
            df_transformer.columns_original
            for _, df_transformer in self._transform_steps()
            if df_transformer is not None
        ]

        if len(col_mappings) == 0:
            _columns_original = _columns_out = self.columns_in
        else:
            _columns_out = col_mappings[-1].index
            _columns_original = col_mappings[-1].values

            # iterate backwards starting from the penultimate item
            for preceding_out_to_original_mapping in col_mappings[-2::-1]:
                # join the original columns of my current transformer on the out columns
                # in the preceding transformer, then repeat
                _columns_original = preceding_out_to_original_mapping.loc[
                    _columns_original
                ].values

        return pd.Series(index=_columns_out, data=_columns_original)

    @property
    def steps(self) -> Sequence[Tuple[str, Union[DataFrameTransformer, BaseEstimator]]]:
        """
        The `steps` attribute of the underlying `Pipeline`.
        :return: List of (name, transform) tuples (implementing fit/transform).
        """
        return self.base_transformer.steps

    @property
    def named_steps(self) -> Bunch:
        """
        Read-only attribute to access any step parameter by user given name.
        Keys are step names and values are steps parameters.
        """
        return self.base_transformer.named_steps

    def __len__(self) -> int:
        """
        :return: the length of the Pipeline
        """
        return len(self.base_transformer.steps)

    def __getitem__(self, ind: Union[slice, int, str]) -> DataFrameTransformer:
        """Returns a sub-pipeline or a single estimator in the pipeline

        Indexing with an integer will return an estimator; using a slice
        returns another Pipeline instance which copies a slice of this
        Pipeline. This copy is shallow: modifying (or fitting) estimators in
        the sub-pipeline will affect the larger pipeline and vice-versa.
        However, replacing a value in `step` will not affect a copy.
        """

        if isinstance(ind, slice):
            base_pipeline = self.base_transformer
            if ind.step not in (1, None):
                raise ValueError("Pipeline slicing only supports a step of 1")
            # noinspection PyTypeChecker
            return self.__class__(
                steps=base_pipeline.steps[ind],
                memory=base_pipeline.memory,
                verbose=base_pipeline.verbose,
            )
        else:
<<<<<<< HEAD
            return self.base_transformer[ind]
=======
            return self.base_transformer[ind]

    @property
    def named_steps(self) -> Mapping[str, DataFrameTransformer]:
        """
        :return: mapping of step names to the data frame transformers representing
        the steps
        """
        return self.base_transformer.named_steps
>>>>>>> 6334ca85
<|MERGE_RESOLUTION|>--- conflicted
+++ resolved
@@ -21,7 +21,7 @@
     """
     Wrapper class around `sklearn.pipeline.Pipeline` that returns dataframes.
 
-    :param `**kwargs`: the arguments passed to `DataFrameTransformer` in `__init__`
+    :param `**kwargs`: the arguments used to construct the wrapped `Pipeline` object
     """
 
     def __init__(self, **kwargs) -> None:
@@ -126,16 +126,4 @@
                 verbose=base_pipeline.verbose,
             )
         else:
-<<<<<<< HEAD
-            return self.base_transformer[ind]
-=======
-            return self.base_transformer[ind]
-
-    @property
-    def named_steps(self) -> Mapping[str, DataFrameTransformer]:
-        """
-        :return: mapping of step names to the data frame transformers representing
-        the steps
-        """
-        return self.base_transformer.named_steps
->>>>>>> 6334ca85
+            return self.base_transformer[ind]