<<<<<<< HEAD
"""Impute and indicate missing values."""
=======
"""
Wrap scikit-learn imputers with dataframes as input and output.

The classes defined in this module all  have ``fit``, ``transform``
and ``fit_transform`` methods and have dataframes as input and output.

:class:`SimpleImputerDF` wraps :class:`sklearn.impute.SimpleImputer`.

:class:`MissingIndicatorDF` wraps :class:`sklearn.impute.SimpleImputer`.
"""
>>>>>>> 225c22b0

import logging

import numpy as np
import pandas as pd
from sklearn.impute import MissingIndicator, SimpleImputer

from yieldengine.df.transform import (
    ColumnPreservingTransformer,
    DataFrameTransformerWrapper,
)

log = logging.getLogger(__name__)

__all__ = ["SimpleImputerDF", "MissingIndicatorDF"]


class SimpleImputerDF(ColumnPreservingTransformer[SimpleImputer]):
    """
<<<<<<< HEAD
    Wrap sklearn `SimpleImputer` and return a DataFrame.

    The parameters are the same as the one passed to sklearn `SimpleImputer`.
=======
    Impute missing values with dataframes as input and output.

    Wrap around :class:`sklearn.impute.SimpleImputer`. The ``fit``,
    ``transform`` and ``fit_transform`` methods accept and return dataframes.
    The parameters are the same as the one passed to
    :class:`sklearn.impute.SimpleImputer`.
>>>>>>> 225c22b0
    """

    def __init__(self, **kwargs) -> None:
        super().__init__(**kwargs)

    @classmethod
    def _make_base_estimator(cls, **kwargs) -> SimpleImputer:
        return SimpleImputer(**kwargs)

    def _get_columns_out(self) -> pd.Index:
        stats = self.base_transformer.statistics_
        if issubclass(stats.dtype.type, float):
            nan_mask = np.isnan(stats)
        else:
            nan_mask = [
                x is None or (isinstance(x, float) and np.isnan(x)) for x in stats
            ]
        return self.columns_in.delete(np.argwhere(nan_mask))


<<<<<<< HEAD
class MissingIndicatorDF(DataFrameTransformerWrapper[MissingIndicator]):
    """
    Wrap sklearn `MissingIndicator` and returns a DataFrame.

    The parameters are the same as the one passed to sklearn `MissingIndicator`.
=======
class MissingIndicatorDF(DataFrameTransformer[MissingIndicator]):
    """
    Indicate missing values with dataframes as input and output.

    Wrap :class:`sklearn.impute.MissingIndicatorDF`. The ``fit``,
    ``transform`` and ``fit_transform`` methods accept and return dataframes.
    The parameters are the same as the one passed to
    :class:`sklearn.impute.MissingIndicator`.

    The parameters are the same as the one passed to
    :class:`sklearn.impute.MissingIndicator`.
>>>>>>> 225c22b0
    """

    def __init__(
        self,
        missing_values=np.nan,
        features="missing-only",
        sparse="auto",
        error_on_new=True,
        **kwargs,
    ) -> None:
        super().__init__(
            missing_values=missing_values,
            features=features,
            sparse=sparse,
            error_on_new=error_on_new,
            **kwargs,
        )

    @classmethod
    def _make_base_estimator(cls, **kwargs) -> MissingIndicator:
        return MissingIndicator(**kwargs)

    def _get_columns_original(self) -> pd.Series:
        columns_original: np.ndarray = self.columns_in[
            self.base_transformer.features_
        ].values
        columns_out = pd.Index([f"{name}__missing" for name in columns_original])
        return pd.Series(index=columns_out, data=columns_original)<|MERGE_RESOLUTION|>--- conflicted
+++ resolved
@@ -1,6 +1,3 @@
-<<<<<<< HEAD
-"""Impute and indicate missing values."""
-=======
 """
 Wrap scikit-learn imputers with dataframes as input and output.
 
@@ -11,7 +8,6 @@
 
 :class:`MissingIndicatorDF` wraps :class:`sklearn.impute.SimpleImputer`.
 """
->>>>>>> 225c22b0
 
 import logging
 
@@ -31,18 +27,12 @@
 
 class SimpleImputerDF(ColumnPreservingTransformer[SimpleImputer]):
     """
-<<<<<<< HEAD
-    Wrap sklearn `SimpleImputer` and return a DataFrame.
-
-    The parameters are the same as the one passed to sklearn `SimpleImputer`.
-=======
     Impute missing values with dataframes as input and output.
 
     Wrap around :class:`sklearn.impute.SimpleImputer`. The ``fit``,
     ``transform`` and ``fit_transform`` methods accept and return dataframes.
     The parameters are the same as the one passed to
     :class:`sklearn.impute.SimpleImputer`.
->>>>>>> 225c22b0
     """
 
     def __init__(self, **kwargs) -> None:
@@ -63,14 +53,7 @@
         return self.columns_in.delete(np.argwhere(nan_mask))
 
 
-<<<<<<< HEAD
 class MissingIndicatorDF(DataFrameTransformerWrapper[MissingIndicator]):
-    """
-    Wrap sklearn `MissingIndicator` and returns a DataFrame.
-
-    The parameters are the same as the one passed to sklearn `MissingIndicator`.
-=======
-class MissingIndicatorDF(DataFrameTransformer[MissingIndicator]):
     """
     Indicate missing values with dataframes as input and output.
 
@@ -81,7 +64,6 @@
 
     The parameters are the same as the one passed to
     :class:`sklearn.impute.MissingIndicator`.
->>>>>>> 225c22b0
     """
 
     def __init__(
