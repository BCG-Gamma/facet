--- conflicted
+++ resolved
@@ -53,17 +53,12 @@
         )
 
 
-<<<<<<< HEAD
-class OrdinalEncoderDF(ConstantColumnTransformer[OrdinalEncoder]):
+@constant_column_transformer
+class OrdinalEncoderDF(OrdinalEncoder):
     """Wrapper around sklearn ```OrdinalEncoder``` that returns a DataFrame
     with correct row and column indices."""
-    def __init__(self, **kwargs) -> None:
-        super().__init__(**kwargs)
-=======
-@constant_column_transformer
-class OrdinalEncoderDF(OrdinalEncoder):
+
     pass
->>>>>>> 690e7a77
 
 
 @constant_column_transformer
