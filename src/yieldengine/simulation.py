from typing import *

import numpy as np
import pandas as pd

from yieldengine.model.prediction import PredictorCV
from yieldengine.preprocessing import FunctionTransformerDF


class UnivariateSimulation:
    __slots__ = ["_predictor"]

    F_SPLIT_ID = "split_id"
    F_PARAMETER_VALUE = "parameter_value"
    F_RELATIVE_TARGET_CHANGE = "relative_target_change"

    def __init__(self, predictor: PredictorCV):
        self._predictor = predictor

    @property
    def predictor(self) -> PredictorCV:
        return self._predictor

    def simulate_feature(
        self, feature_name: str, feature_values: Iterable[Any]
    ) -> pd.DataFrame:
<<<<<<< HEAD
        """
        Run a simulation on a feature.

        For each combination of split_id and parameter_value the uplift (in % as a
        number between 0 and 1) of the target is computed. It is the uplift between
        predictions on the sample where the `parametrized_feature` is set to the
        given value, compared to the predictions on the original sample.

        :param parameterized_feature: name of the feature to use in the simulation
        :param parameter_values: values to use in the simulation
        :return: dataframe with three columns: `split_id`, `parameter_value` and
        `relative_yield_change`.
        """
        if parameterized_feature not in self.predictor.sample.feature_names:
            raise ValueError(f"Feature '{parameterized_feature}' not in sample")
=======
        if feature_name not in self.predictor.sample.feature_names:
            raise ValueError(f"Feature '{feature_name}' not in sample")
>>>>>>> c46bb9eb

        results = []

        self.predictor.fit()

        for value in feature_values:
            simul_transformer = UnivariateSimulation.make_column_replacing_transformer(
                feature_name=feature_name, feature_value=value
            )

            synthetic_sample = simul_transformer.fit_transform_sample(
                self.predictor.sample
            )

            predictor_for_syn_sample = self.predictor.copy_with_sample(
                sample=synthetic_sample
            )

            predictor_for_syn_sample.fit()

            for split_id in self.predictor.split_ids:
                predictions_for_split_hist: pd.Series = (
                    self.predictor.predictions_for_split(split_id=split_id)
                )

                predictions_for_split_syn: pd.Series = (
                    predictor_for_syn_sample.predictions_for_split(split_id=split_id)
                )

                relative_target_change = (
                    predictions_for_split_syn.mean(axis=0)
                    / predictions_for_split_hist.mean(axis=0)
                ) - 1

                relative_target_change_ = (split_id, value, relative_target_change)
                results.append(relative_target_change_)

        return pd.DataFrame(
            results,
            columns=[
                UnivariateSimulation.F_SPLIT_ID,
                UnivariateSimulation.F_PARAMETER_VALUE,
                UnivariateSimulation.F_RELATIVE_TARGET_CHANGE,
            ],
        )

    @staticmethod
    def aggregate_simulation_results(
        results_per_split: pd.DataFrame, percentiles: List[int]
    ) -> pd.DataFrame:
        """
        Aggregate the upflift values computed by `simulate_yield_changes`.

        For each parameter value, the percentile of uplift values (in the
        `relative_yield_change` column) are computed.

        :param results_per_split: dataframe with columns `split_id`, `parameter_value`\
         and `relative_yield_change`.
        :param percentiles: the list of percentiles
        :return: dataframe with columns percentile_<p> where p goes through the list
        `percentiles` and whose index is given by the parameter values.
        """

        def percentile(n: int):
            def percentile_(x: float):
                return np.percentile(x, n)

            percentile_.__name__ = "percentile_%s" % n
            return percentile_

        return (
            results_per_split.drop(columns=UnivariateSimulation.F_SPLIT_ID)
            .groupby(by=UnivariateSimulation.F_PARAMETER_VALUE)
            .agg([percentile(p) for p in percentiles])
        )

    @staticmethod
    def make_column_replacing_transformer(
        feature_name: str, feature_value
    ) -> FunctionTransformerDF:
        def transform(x: pd.DataFrame) -> pd.DataFrame:
            x[feature_name] = feature_value
            return x

        return FunctionTransformerDF(func=transform, validate=False)<|MERGE_RESOLUTION|>--- conflicted
+++ resolved
@@ -24,7 +24,6 @@
     def simulate_feature(
         self, feature_name: str, feature_values: Iterable[Any]
     ) -> pd.DataFrame:
-<<<<<<< HEAD
         """
         Run a simulation on a feature.
 
@@ -38,12 +37,8 @@
         :return: dataframe with three columns: `split_id`, `parameter_value` and
         `relative_yield_change`.
         """
-        if parameterized_feature not in self.predictor.sample.feature_names:
-            raise ValueError(f"Feature '{parameterized_feature}' not in sample")
-=======
         if feature_name not in self.predictor.sample.feature_names:
             raise ValueError(f"Feature '{feature_name}' not in sample")
->>>>>>> c46bb9eb
 
         results = []
 
