--- conflicted
+++ resolved
@@ -129,11 +129,7 @@
     # create repeated k-fold CV iterator
     rkf_cv = RepeatedKFold(n_splits=5, n_repeats=10, random_state=42)
 
-<<<<<<< HEAD
-    # rank your models by performance (default is mean CV score - 2*SD)
-=======
-    # rank your candidate models by performance
->>>>>>> 9950db4a
+    # rank your candidate models by performance (default is mean CV score - 2*SD)
     ranker = LearnerRanker(
         grids=rnd_forest_grid, cv=rkf_cv, n_jobs=-3
     ).fit(sample=boston_sample)
@@ -283,29 +279,16 @@
 .. image:: sphinx/source/_static/redundancy_dendrogram.png
     :width: 600
 
-<<<<<<< HEAD
 Based on the dendrogram we can see that the feature pairs (`LSTAT`, `RM`)
 and (`CRIM`: per capita crime rate by town, `NOX`: nitric oxides concentration
 in parts per 10 million) each represent a cluster in the dendrogram and
 that `LSTAT` and `RM` have high importance. As a next action we could
 remove RM (and maybe NOX) to further simplify the model and obtain a
 set of independent features.
-=======
-For feature synergy, we can get a similar picture
-
-.. code-block:: Python
-
-    # visualise synergy as a matrix
-    synergy_matrix = inspector.feature_synergy_matrix()
-    MatrixDrawer(style="matplot%").draw(synergy_matrix, title="Synergy Matrix")
-
-.. image:: sphinx/source/_static/synergy_matrix.png
-    :width: 600
 
 Please see the
 `API reference <https://bcg-gamma.github.io/facet/apidoc/facet.html>`__
 for more detail.
->>>>>>> 9950db4a
 
 Model Simulation
 ~~~~~~~~~~~~~~~~~~
