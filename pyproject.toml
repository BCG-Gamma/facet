--- conflicted
+++ resolved
@@ -85,19 +85,6 @@
 shap            =  "=0.37"
 matplotlib      =  "=3.3.*"
 
-<<<<<<< HEAD
-[build.matrix.unconstrained]
-python          =  ">=3.6,<3.9"
-pandas          =  ">=0.24"
-numpy           =  ">=1.16"
-scipy           =  ">=1.2,<1.6"
-joblib          =  ">=0.14"
-scikit-learn    =  ">=0.21,<0.24"
-shap            =  ">=0.35"
-matplotlib      =  ">=3"
-
-=======
->>>>>>> 0068621c
 [tool.black]
 # quiet = "True"
 line-length = 88
