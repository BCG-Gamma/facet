[build-system]
requires = ["flit_core >=2,<4"]
build-backend = "flit_core.buildapi"

[tool.flit.sdist]
exclude = [".idea", "tmp", "dist", ".tox", ".pytest_cache"]

[tool.flit.metadata]
module = "facet"
author = "Boston Consulting Group (BCG)"
home-page = "https://github.com/BCG-Gamma/facet"
description-file = "pypi_description.rst"
dist-name = "gamma-facet"
license = "Apache Software License v2.0"

requires = [
    # direct requirements of gamma-facet
<<<<<<< HEAD
    "gamma-pytools  >=1.1.0rc0,<2",
=======
    "gamma-pytools  >=1.1.*,<2",
>>>>>>> f964858e
    "matplotlib     >=3.0,<3.4",
    "numpy          >=1.16,<1.21",
    "packaging      >=20",
    "pandas         >=0.24,<1.3",
    "scipy          >=1.2,<1.6",
    "shap           >=0.34,<0.39",
    "sklearndf      >=1.0.1,<2",
    # additional requirements of sklearndf
    "boruta         >=0.3",
    "lightgbm       >=3.0",
    "scikit-learn   >=0.21,<0.24",
    # additional requirements of gamma-pytools
    "joblib         >=0.14,<1.1",
    "typing_inspect >=0.4,<0.7",
    # additional requirements of shap 0.38
    # todo: remove once supported via shap 0.38 requirements
    "ipython        >=7",
]

requires-python = ">=3.6,<3.9"

classifiers = [
    "Development Status :: 5 - Production/Stable",
    "Intended Audience :: Science/Research",
    "License :: OSI Approved :: Apache Software License",
    "Operating System :: MacOS",
    "Operating System :: Microsoft :: Windows",
    "Operating System :: POSIX :: Linux",
    "Operating System :: Unix",
    "Programming Language :: Python",
    "Programming Language :: Python :: 3",
    "Programming Language :: Python :: 3.6",
    "Programming Language :: Python :: 3.7",
    "Programming Language :: Python :: 3.8",
    "Topic :: Scientific/Engineering",
]

[tool.flit.metadata.requires-extra]
testing = [
    "pytest >= 5.2.*",
    "pytest-cov == 2.8.*",
    "flake8 == 3.8.*",
    "flake8-comprehensions == 3.2.*",
    "isort == 5.5.*",
]
docs = [
    "sphinx == 3.4.*",
    "sphinx-autodoc-typehints == 1.11.*",
    "pydata-sphinx-theme == 0.4.*",
    "nbsphinx == 0.7.*",
    "jupyter >= 1.0",
    "docutils",
    "xlrd == 1.2.*",
    "m2r == 0.2.*",
]

[tool.flit.metadata.urls]
Documentation = "https://bcg-gamma.github.io/facet/"
Repository = "https://github.com/BCG-Gamma/facet"

[build.matrix.min]
# direct requirements of gamma-facet
gamma-pytools  = "=1.1.*"
matplotlib     = "=3.0.*"
numpy          = "=1.16.*"
packaging      = "=20.*"
pandas         = "=0.24.*"
python         = "=3.6.*"
scipy          = "=1.2.*"
shap           = "=0.34.*"
sklearndf      = "<1.1"
# additional requirements of sklearndf
boruta         = "=0.3.*"
lightgbm       = "=3.0.*"
scikit-learn   = "=0.21.*"
# additional requirements of gamma-pytools
joblib         = "=0.14.*"
typing_inspect = "=0.4"

[build.matrix.max]
<<<<<<< HEAD
gamma-pytools  = ">=1.1.0rc0,<2"
=======
gamma-pytools  = ">=1.1.*,<2"
>>>>>>> f964858e
matplotlib     = "<3.4"
numpy          = "<1.21"
packaging      = ">=20"
pandas         = "<1.3"
python         = "=3.8.*"
scipy          = "<1.6"
shap           = ">=0.37,<0.39"
sklearndf      = ">=1.1,<2"
# additional requirements of sklearndf
boruta         = ">=0.3"
lightgbm       = ">=3.0"
scikit-learn   = "=0.23.*"
# additional requirements of gamma-pytools
joblib         = "<1.1"
typing_inspect = "<0.7"

[tool.black]
# quiet = "True"
line-length = 88
target_version = ['py36']
include = '\.pyi?$'
exclude = '''
(
  /(
      \.eggs         # exclude a few common directories in the
    | \.git          # root of the project
    | \.hg
    | \.mypy_cache
    | \.tox
    | \.venv
    | data
    | docs
    | notebooks
    | sphinx
  )/
)
'''<|MERGE_RESOLUTION|>--- conflicted
+++ resolved
@@ -15,11 +15,7 @@
 
 requires = [
     # direct requirements of gamma-facet
-<<<<<<< HEAD
-    "gamma-pytools  >=1.1.0rc0,<2",
-=======
     "gamma-pytools  >=1.1.*,<2",
->>>>>>> f964858e
     "matplotlib     >=3.0,<3.4",
     "numpy          >=1.16,<1.21",
     "packaging      >=20",
@@ -100,11 +96,7 @@
 typing_inspect = "=0.4"
 
 [build.matrix.max]
-<<<<<<< HEAD
-gamma-pytools  = ">=1.1.0rc0,<2"
-=======
 gamma-pytools  = ">=1.1.*,<2"
->>>>>>> f964858e
 matplotlib     = "<3.4"
 numpy          = "<1.21"
 packaging      = ">=20"
