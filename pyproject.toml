--- conflicted
+++ resolved
@@ -103,13 +103,8 @@
 pandas         = "<1.3"
 python         = "=3.8.*"
 scipy          = "<1.6"
-<<<<<<< HEAD
-shap           = "=0.37.*"
+shap           = ">=0.37,<0.39"
 sklearndf      = ">=1.1,<2"
-=======
-shap           = ">=0.37,<0.39"
-sklearndf      = "<2"
->>>>>>> 79e54181
 # additional requirements of sklearndf
 boruta         = ">=0.3"
 lightgbm       = ">=3.0"
