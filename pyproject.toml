[build-system]
requires = ["flit_core >=2,<4"]
build-backend = "flit_core.buildapi"

[tool.flit.sdist]
exclude = [".idea", "tmp", "dist", ".tox", ".pytest_cache"]

[tool.flit.metadata]
module = "facet"
author = "Boston Consulting Group (BCG)"
home-page = "https://github.com/BCG-Gamma/facet"
description-file = "pypi_description.rst"
dist-name = "gamma-facet"
license = "Apache Software License v2.0"

requires = [
    "shap >=0.34,<0.38",
    "pandas >=0.24,<1.3",
    "numpy >=1.16,<1.20",
    "scipy >=1.2,<1.6",
    "pyyaml >=5.0",
<<<<<<< HEAD
    "gamma-pytools >=1.1.0",
    "sklearndf >=1.0.1",
    "packaging >= 20",
=======
    "gamma-pytools >=1.0.2,<2",
    "sklearndf >=1.0.2,<2",
>>>>>>> 000a31be
]

requires-python = ">=3.6,<3.9"

classifiers = [
    "Development Status :: 5 - Production/Stable",
    "Intended Audience :: Science/Research",
    "License :: OSI Approved :: Apache Software License",
    "Operating System :: MacOS",
    "Operating System :: Microsoft :: Windows",
    "Operating System :: POSIX :: Linux",
    "Operating System :: Unix",
    "Programming Language :: Python",
    "Programming Language :: Python :: 3",
    "Programming Language :: Python :: 3.6",
    "Programming Language :: Python :: 3.7",
    "Programming Language :: Python :: 3.8",
    "Topic :: Scientific/Engineering",
]

[tool.flit.metadata.requires-extra]
testing = [
    "pytest >= 5.2.*",
    "pytest-cov == 2.8.*",
    "flake8 == 3.8.*",
    "flake8-comprehensions == 3.2.*",
    "isort == 5.5.*",
]
docs = [
    "sphinx == 3.2.*",
    "sphinx-autodoc-typehints == 1.11.*",
    "pydata-sphinx-theme == 0.4.*",
    "nbsphinx == 0.7.*",
    "jupyter >= 1.0",
    "docutils",
    "xlrd == 1.2.*",
    "m2r == 0.2.*",
]

[tool.flit.metadata.urls]
Documentation = "https://bcg-gamma.github.io/facet/"
Repository = "https://github.com/BCG-Gamma/facet"

[build.matrix.min]
python          =  "=3.6.*"
pandas          =  "=0.24.*"
numpy           =  "=1.16.*"
scipy           =  "=1.2.*"
joblib          =  "=0.14.*"
scikit-learn    =  "=0.21.*"
shap            =  "=0.34"
matplotlib      =  "=3.0.*"

[build.matrix.max]
python          =  "=3.8.*"
pandas          =  "=1.1.*"
numpy           =  "=1.19.*"
scipy           =  "=1.5.*"
joblib          =  "=1.0.*"
scikit-learn    =  "=0.23.*"
shap            =  "=0.37"
matplotlib      =  "=3.3.*"

[build.matrix.unconstrained]
python          =  ">=3.6,<3.9"
pandas          =  ">=0.24"
numpy           =  ">=1.16"
scipy           =  ">=1.2,<1.6"
joblib          =  ">=0.14"
scikit-learn    =  ">=0.21,<0.24"
shap            =  ">=0.35"
matplotlib      =  ">=3"

[tool.black]
# quiet = "True"
line-length = 88
target_version = ['py36']
include = '\.pyi?$'
exclude = '''
(
  /(
      \.eggs         # exclude a few common directories in the
    | \.git          # root of the project
    | \.hg
    | \.mypy_cache
    | \.tox
    | \.venv
    | data
    | docs
    | notebooks
    | sphinx
  )/
)
'''<|MERGE_RESOLUTION|>--- conflicted
+++ resolved
@@ -19,14 +19,9 @@
     "numpy >=1.16,<1.20",
     "scipy >=1.2,<1.6",
     "pyyaml >=5.0",
-<<<<<<< HEAD
-    "gamma-pytools >=1.1.0",
-    "sklearndf >=1.0.1",
+    "gamma-pytools >=1.1.0,<2",
+    "sklearndf >=1.0.2,<2",
     "packaging >= 20",
-=======
-    "gamma-pytools >=1.0.2,<2",
-    "sklearndf >=1.0.2,<2",
->>>>>>> 000a31be
 ]
 
 requires-python = ">=3.6,<3.9"
